--- conflicted
+++ resolved
@@ -82,7 +82,6 @@
         expect(($out['data'] as dynamic)['query']['user']['id'])->toBeSame(2);
     }
 
-<<<<<<< HEAD
     public async function testSelectConcreteImplementation(): Awaitable<void> {
         $source = new \Graphpinator\Source\StringSource('query { human(id: 2) { id, name, favorite_color } }');
         $parser = new \Graphpinator\Parser\Parser($source);
@@ -116,7 +115,8 @@
 
         expect(async () ==> await $resolver->resolve($request))
             ->toThrow(\Exception::class, "Unknown field: favorite_color");
-=======
+    }
+
     public async function testBooleanInput(): Awaitable<void> {
         $source = new \Graphpinator\Source\StringSource(
             'query TestQuery($short: Boolean!) { user(id: 2) { id, team { description(short: $short) } } }'
@@ -130,6 +130,5 @@
 
         $out = await $resolver->resolve($request, dict['short' => false]);
         expect(($out['data'] as dynamic)['query']['user']['team']['description'])->toBeSame("Much longer description");
->>>>>>> 7b8c1804
     }
 }