{
    "data": {
        "__schema": {
            "queryType": {
                "name": "Query"
            },
            "mutationType": {
                "name": "Mutation"
            },
            "subscriptionType": null,
            "types": [
                {
                    "kind": "OBJECT",
                    "name": "AlphabetConnection",
                    "fields": [
                        {
                            "name": "edges",
                            "args": [],
                            "type": {
                                "kind": "LIST",
                                "name": null,
                                "ofType": {
                                    "kind": "NON_NULL",
                                    "name": null,
                                    "ofType": {
                                        "kind": "OBJECT",
                                        "name": "StringTypeEdge",
                                        "ofType": null
                                    }
                                }
                            },
                            "isDeprecated": false,
                            "deprecationReason": null
                        },
                        {
                            "name": "pageInfo",
                            "args": [],
                            "type": {
                                "kind": "OBJECT",
                                "name": "PageInfo",
                                "ofType": null
                            },
                            "isDeprecated": false,
                            "deprecationReason": null
                        }
                    ],
                    "inputFields": null,
                    "interfaces": [],
                    "enumValues": null,
                    "possibleTypes": null
                },
                {
                    "kind": "OBJECT",
                    "name": "AnotherObjectShape",
                    "fields": [
                        {
                            "name": "abc",
                            "args": [],
                            "type": {
                                "kind": "LIST",
                                "name": null,
                                "ofType": {
                                    "kind": "NON_NULL",
                                    "name": null,
                                    "ofType": {
                                        "kind": "SCALAR",
                                        "name": "Int",
                                        "ofType": null
                                    }
                                }
                            },
                            "isDeprecated": false,
                            "deprecationReason": null
                        }
                    ],
                    "inputFields": null,
                    "interfaces": [],
                    "enumValues": null,
                    "possibleTypes": null
                },
                {
                    "kind": "OBJECT",
                    "name": "Baz",
                    "fields": [
                        {
                            "name": "value",
                            "args": [],
                            "type": {
                                "kind": "SCALAR",
                                "name": "String",
                                "ofType": null
                            },
                            "isDeprecated": false,
                            "deprecationReason": null
                        }
                    ],
                    "inputFields": null,
                    "interfaces": [],
                    "enumValues": null,
                    "possibleTypes": null
                },
                {
                    "kind": "SCALAR",
                    "name": "Boolean",
                    "fields": null,
                    "inputFields": null,
                    "interfaces": null,
                    "enumValues": null,
                    "possibleTypes": null
                },
                {
                    "kind": "OBJECT",
                    "name": "Bot",
                    "fields": [
                        {
                            "name": "id",
                            "args": [],
                            "type": {
                                "kind": "SCALAR",
                                "name": "Int",
                                "ofType": null
                            },
                            "isDeprecated": false,
                            "deprecationReason": null
                        },
                        {
                            "name": "is_active",
                            "args": [],
                            "type": {
                                "kind": "SCALAR",
                                "name": "Boolean",
                                "ofType": null
                            },
                            "isDeprecated": false,
                            "deprecationReason": null
                        },
                        {
                            "name": "name",
                            "args": [],
                            "type": {
                                "kind": "SCALAR",
                                "name": "String",
                                "ofType": null
                            },
                            "isDeprecated": false,
                            "deprecationReason": null
                        },
                        {
                            "name": "primary_function",
                            "args": [],
                            "type": {
                                "kind": "SCALAR",
                                "name": "String",
                                "ofType": null
                            },
                            "isDeprecated": false,
                            "deprecationReason": null
                        },
                        {
                            "name": "team",
                            "args": [],
                            "type": {
                                "kind": "OBJECT",
                                "name": "Team",
                                "ofType": null
                            },
                            "isDeprecated": false,
                            "deprecationReason": null
                        }
                    ],
                    "inputFields": null,
                    "interfaces": [
                        {
                            "kind": "INTERFACE",
                            "name": "User",
                            "ofType": null
                        }
                    ],
                    "enumValues": null,
                    "possibleTypes": null
                },
                {
                    "kind": "OBJECT",
                    "name": "Concrete",
                    "fields": [
                        {
                            "name": "bar",
                            "args": [],
                            "type": {
                                "kind": "SCALAR",
                                "name": "String",
                                "ofType": null
                            },
                            "isDeprecated": false,
                            "deprecationReason": null
                        },
                        {
                            "name": "baz",
                            "args": [],
                            "type": {
                                "kind": "SCALAR",
                                "name": "String",
                                "ofType": null
                            },
                            "isDeprecated": false,
                            "deprecationReason": null
                        },
                        {
                            "name": "foo",
                            "args": [],
                            "type": {
                                "kind": "SCALAR",
                                "name": "String",
                                "ofType": null
                            },
                            "isDeprecated": false,
                            "deprecationReason": null
                        }
                    ],
                    "inputFields": null,
                    "interfaces": [
                        {
                            "kind": "INTERFACE",
                            "name": "InterfaceA",
                            "ofType": null
                        },
                        {
                            "kind": "INTERFACE",
                            "name": "InterfaceB",
                            "ofType": null
                        }
                    ],
                    "enumValues": null,
                    "possibleTypes": null
                },
                {
                    "kind": "INPUT_OBJECT",
                    "name": "CreateTeamInput",
                    "fields": null,
                    "inputFields": [
                        {
                            "name": "name",
                            "type": {
                                "kind": "NON_NULL",
                                "name": null,
                                "ofType": {
                                    "kind": "SCALAR",
                                    "name": "String",
                                    "ofType": null
                                }
                            },
                            "defaultValue": null
                        }
                    ],
                    "interfaces": null,
                    "enumValues": null,
                    "possibleTypes": null
                },
                {
                    "kind": "INPUT_OBJECT",
                    "name": "CreateUserInput",
                    "fields": null,
                    "inputFields": [
                        {
                            "name": "name",
                            "type": {
                                "kind": "NON_NULL",
                                "name": null,
                                "ofType": {
                                    "kind": "SCALAR",
                                    "name": "String",
                                    "ofType": null
                                }
                            },
                            "defaultValue": null
                        },
                        {
                            "name": "is_active",
                            "type": {
                                "kind": "SCALAR",
                                "name": "Boolean",
                                "ofType": null
                            },
                            "defaultValue": null
                        },
                        {
                            "name": "team",
                            "type": {
                                "kind": "INPUT_OBJECT",
                                "name": "CreateTeamInput",
                                "ofType": null
                            },
                            "defaultValue": null
                        },
                        {
                            "name": "favorite_color",
                            "type": {
                                "kind": "ENUM",
                                "name": "FavoriteColor",
                                "ofType": null
                            },
                            "defaultValue": null
                        }
                    ],
                    "interfaces": null,
                    "enumValues": null,
                    "possibleTypes": null
                },
                {
                    "kind": "OBJECT",
                    "name": "ErrorTestObj",
                    "fields": [
                        {
                            "name": "bad_int_list_n_of_n",
                            "args": [],
                            "type": {
                                "kind": "LIST",
                                "name": null,
                                "ofType": {
                                    "kind": "SCALAR",
                                    "name": "Int",
                                    "ofType": null
                                }
                            },
                            "isDeprecated": false,
                            "deprecationReason": null
                        },
                        {
                            "name": "bad_int_list_n_of_nn",
                            "args": [],
                            "type": {
                                "kind": "LIST",
                                "name": null,
                                "ofType": {
                                    "kind": "NON_NULL",
                                    "name": null,
                                    "ofType": {
                                        "kind": "SCALAR",
                                        "name": "Int",
                                        "ofType": null
                                    }
                                }
                            },
                            "isDeprecated": false,
                            "deprecationReason": null
                        },
                        {
                            "name": "bad_int_list_nn_of_nn",
                            "args": [],
                            "type": {
                                "kind": "NON_NULL",
                                "name": null,
                                "ofType": {
                                    "kind": "LIST",
                                    "name": null,
                                    "ofType": {
                                        "kind": "NON_NULL",
                                        "name": null,
                                        "ofType": {
                                            "kind": "SCALAR",
                                            "name": "Int",
                                            "ofType": null
                                        }
                                    }
                                }
                            },
                            "isDeprecated": false,
                            "deprecationReason": null
                        },
                        {
                            "name": "hidden_exception",
                            "args": [],
                            "type": {
                                "kind": "SCALAR",
                                "name": "Int",
                                "ofType": null
                            },
                            "isDeprecated": false,
                            "deprecationReason": null
                        },
                        {
                            "name": "nested",
                            "args": [],
                            "type": {
                                "kind": "OBJECT",
                                "name": "ErrorTestObj",
                                "ofType": null
                            },
                            "isDeprecated": false,
                            "deprecationReason": null
                        },
                        {
                            "name": "nested_list_n_of_n",
                            "args": [],
                            "type": {
                                "kind": "LIST",
                                "name": null,
                                "ofType": {
                                    "kind": "OBJECT",
                                    "name": "ErrorTestObj",
                                    "ofType": null
                                }
                            },
                            "isDeprecated": false,
                            "deprecationReason": null
                        },
                        {
                            "name": "nested_list_n_of_nn",
                            "args": [],
                            "type": {
                                "kind": "LIST",
                                "name": null,
                                "ofType": {
                                    "kind": "NON_NULL",
                                    "name": null,
                                    "ofType": {
                                        "kind": "OBJECT",
                                        "name": "ErrorTestObj",
                                        "ofType": null
                                    }
                                }
                            },
                            "isDeprecated": false,
                            "deprecationReason": null
                        },
                        {
                            "name": "nested_list_nn_of_nn",
                            "args": [],
                            "type": {
                                "kind": "NON_NULL",
                                "name": null,
                                "ofType": {
                                    "kind": "LIST",
                                    "name": null,
                                    "ofType": {
                                        "kind": "NON_NULL",
                                        "name": null,
                                        "ofType": {
                                            "kind": "OBJECT",
                                            "name": "ErrorTestObj",
                                            "ofType": null
                                        }
                                    }
                                }
                            },
                            "isDeprecated": false,
                            "deprecationReason": null
                        },
                        {
                            "name": "nested_nn",
                            "args": [],
                            "type": {
                                "kind": "NON_NULL",
                                "name": null,
                                "ofType": {
                                    "kind": "OBJECT",
                                    "name": "ErrorTestObj",
                                    "ofType": null
                                }
                            },
                            "isDeprecated": false,
                            "deprecationReason": null
                        },
                        {
                            "name": "no_error",
                            "args": [],
                            "type": {
                                "kind": "SCALAR",
                                "name": "Int",
                                "ofType": null
                            },
                            "isDeprecated": false,
                            "deprecationReason": null
                        },
                        {
                            "name": "non_nullable",
                            "args": [],
                            "type": {
                                "kind": "NON_NULL",
                                "name": null,
                                "ofType": {
                                    "kind": "SCALAR",
                                    "name": "Int",
                                    "ofType": null
                                }
                            },
                            "isDeprecated": false,
                            "deprecationReason": null
                        },
                        {
                            "name": "user_facing_error",
                            "args": [],
                            "type": {
                                "kind": "SCALAR",
                                "name": "String",
                                "ofType": null
                            },
                            "isDeprecated": false,
                            "deprecationReason": null
                        }
                    ],
                    "inputFields": null,
                    "interfaces": [],
                    "enumValues": null,
                    "possibleTypes": null
                },
                {
                    "kind": "ENUM",
                    "name": "FavoriteColor",
                    "fields": null,
                    "inputFields": null,
                    "interfaces": null,
                    "enumValues": [
                        {
                            "name": "RED",
                            "isDeprecated": false,
                            "deprecationReason": null
                        },
                        {
                            "name": "BLUE",
                            "isDeprecated": false,
                            "deprecationReason": null
                        }
                    ],
                    "possibleTypes": null
                },
                {
<<<<<<< HEAD
                    "kind": "SCALAR",
                    "name": "Float",
                    "fields": null,
                    "inputFields": null,
                    "interfaces": null,
=======
                    "kind": "OBJECT",
                    "name": "FooConnection",
                    "fields": [
                        {
                            "name": "edges",
                            "args": [],
                            "type": {
                                "kind": "LIST",
                                "name": null,
                                "ofType": {
                                    "kind": "NON_NULL",
                                    "name": null,
                                    "ofType": {
                                        "kind": "OBJECT",
                                        "name": "FooObjectEdge",
                                        "ofType": null
                                    }
                                }
                            },
                            "isDeprecated": false,
                            "deprecationReason": null
                        },
                        {
                            "name": "pageInfo",
                            "args": [],
                            "type": {
                                "kind": "OBJECT",
                                "name": "PageInfo",
                                "ofType": null
                            },
                            "isDeprecated": false,
                            "deprecationReason": null
                        }
                    ],
                    "inputFields": null,
                    "interfaces": [],
>>>>>>> a5309732
                    "enumValues": null,
                    "possibleTypes": null
                },
                {
                    "kind": "INTERFACE",
                    "name": "FooInterface",
                    "fields": [],
                    "inputFields": null,
                    "interfaces": null,
                    "enumValues": null,
                    "possibleTypes": [
                        {
                            "kind": "OBJECT",
                            "name": "FooObject",
                            "ofType": null
                        }
                    ]
                },
                {
                    "kind": "OBJECT",
                    "name": "FooObject",
                    "fields": [
                        {
                            "name": "value",
                            "args": [],
                            "type": {
                                "kind": "SCALAR",
                                "name": "String",
                                "ofType": null
                            },
                            "isDeprecated": false,
                            "deprecationReason": null
                        }
                    ],
                    "inputFields": null,
                    "interfaces": [
                        {
                            "kind": "INTERFACE",
                            "name": "FooInterface",
                            "ofType": null
                        }
                    ],
                    "enumValues": null,
                    "possibleTypes": null
                },
                {
                    "kind": "OBJECT",
                    "name": "FooObjectEdge",
                    "fields": [
                        {
                            "name": "node",
                            "args": [],
                            "type": {
                                "kind": "OBJECT",
                                "name": "FooObject",
                                "ofType": null
                            },
                            "isDeprecated": false,
                            "deprecationReason": null
                        },
                        {
                            "name": "cursor",
                            "args": [],
                            "type": {
                                "kind": "SCALAR",
                                "name": "String",
                                "ofType": null
                            },
                            "isDeprecated": false,
                            "deprecationReason": null
                        }
                    ],
                    "inputFields": null,
                    "interfaces": [],
                    "enumValues": null,
                    "possibleTypes": null
                },
                {
                    "kind": "OBJECT",
                    "name": "Human",
                    "fields": [
                        {
                            "name": "favorite_color",
                            "args": [],
                            "type": {
                                "kind": "ENUM",
                                "name": "FavoriteColor",
                                "ofType": null
                            },
                            "isDeprecated": false,
                            "deprecationReason": null
                        },
                        {
                            "name": "friends",
                            "args": [
                                {
                                    "name": "after",
                                    "type": {
                                        "kind": "SCALAR",
                                        "name": "String",
                                        "ofType": null
                                    },
                                    "defaultValue": "null"
                                },
                                {
                                    "name": "before",
                                    "type": {
                                        "kind": "SCALAR",
                                        "name": "String",
                                        "ofType": null
                                    },
                                    "defaultValue": "null"
                                },
                                {
                                    "name": "first",
                                    "type": {
                                        "kind": "SCALAR",
                                        "name": "Int",
                                        "ofType": null
                                    },
                                    "defaultValue": "null"
                                },
                                {
                                    "name": "last",
                                    "type": {
                                        "kind": "SCALAR",
                                        "name": "Int",
                                        "ofType": null
                                    },
                                    "defaultValue": "null"
                                }
                            ],
                            "type": {
                                "kind": "OBJECT",
                                "name": "UserConnection",
                                "ofType": null
                            },
                            "isDeprecated": false,
                            "deprecationReason": null
                        },
                        {
                            "name": "id",
                            "args": [],
                            "type": {
                                "kind": "SCALAR",
                                "name": "Int",
                                "ofType": null
                            },
                            "isDeprecated": false,
                            "deprecationReason": null
                        },
                        {
                            "name": "is_active",
                            "args": [],
                            "type": {
                                "kind": "SCALAR",
                                "name": "Boolean",
                                "ofType": null
                            },
                            "isDeprecated": false,
                            "deprecationReason": null
                        },
                        {
                            "name": "name",
                            "args": [],
                            "type": {
                                "kind": "SCALAR",
                                "name": "String",
                                "ofType": null
                            },
                            "isDeprecated": false,
                            "deprecationReason": null
                        },
                        {
                            "name": "named_friends",
                            "args": [
                                {
                                    "name": "name_prefix",
                                    "type": {
                                        "kind": "NON_NULL",
                                        "name": null,
                                        "ofType": {
                                            "kind": "SCALAR",
                                            "name": "String",
                                            "ofType": null
                                        }
                                    },
                                    "defaultValue": null
                                },
                                {
                                    "name": "after",
                                    "type": {
                                        "kind": "SCALAR",
                                        "name": "String",
                                        "ofType": null
                                    },
                                    "defaultValue": "null"
                                },
                                {
                                    "name": "before",
                                    "type": {
                                        "kind": "SCALAR",
                                        "name": "String",
                                        "ofType": null
                                    },
                                    "defaultValue": "null"
                                },
                                {
                                    "name": "first",
                                    "type": {
                                        "kind": "SCALAR",
                                        "name": "Int",
                                        "ofType": null
                                    },
                                    "defaultValue": "null"
                                },
                                {
                                    "name": "last",
                                    "type": {
                                        "kind": "SCALAR",
                                        "name": "Int",
                                        "ofType": null
                                    },
                                    "defaultValue": "null"
                                }
                            ],
                            "type": {
                                "kind": "OBJECT",
                                "name": "UserConnection",
                                "ofType": null
                            },
                            "isDeprecated": false,
                            "deprecationReason": null
                        },
                        {
                            "name": "team",
                            "args": [],
                            "type": {
                                "kind": "OBJECT",
                                "name": "Team",
                                "ofType": null
                            },
                            "isDeprecated": false,
                            "deprecationReason": null
                        }
                    ],
                    "inputFields": null,
                    "interfaces": [
                        {
                            "kind": "INTERFACE",
                            "name": "User",
                            "ofType": null
                        }
                    ],
                    "enumValues": null,
                    "possibleTypes": null
                },
                {
                    "kind": "INTERFACE",
                    "name": "IIntrospectionInterfaceA",
                    "fields": [],
                    "inputFields": null,
                    "interfaces": null,
                    "enumValues": null,
                    "possibleTypes": [
                        {
                            "kind": "OBJECT",
                            "name": "ImplementInterfaceA",
                            "ofType": null
                        },
                        {
                            "kind": "OBJECT",
                            "name": "ImplementInterfaceB",
                            "ofType": null
                        },
                        {
                            "kind": "OBJECT",
                            "name": "ImplementInterfaceC",
                            "ofType": null
                        }
                    ]
                },
                {
                    "kind": "INTERFACE",
                    "name": "IIntrospectionInterfaceB",
                    "fields": [],
                    "inputFields": null,
                    "interfaces": null,
                    "enumValues": null,
                    "possibleTypes": [
                        {
                            "kind": "OBJECT",
                            "name": "ImplementInterfaceB",
                            "ofType": null
                        },
                        {
                            "kind": "OBJECT",
                            "name": "ImplementInterfaceC",
                            "ofType": null
                        }
                    ]
                },
                {
                    "kind": "INTERFACE",
                    "name": "IIntrospectionInterfaceC",
                    "fields": [],
                    "inputFields": null,
                    "interfaces": null,
                    "enumValues": null,
                    "possibleTypes": [
                        {
                            "kind": "OBJECT",
                            "name": "ImplementInterfaceC",
                            "ofType": null
                        }
                    ]
                },
                {
                    "kind": "OBJECT",
                    "name": "ImplementInterfaceA",
                    "fields": [],
                    "inputFields": null,
                    "interfaces": [
                        {
                            "kind": "INTERFACE",
                            "name": "IIntrospectionInterfaceA",
                            "ofType": null
                        }
                    ],
                    "enumValues": null,
                    "possibleTypes": null
                },
                {
                    "kind": "OBJECT",
                    "name": "ImplementInterfaceB",
                    "fields": [],
                    "inputFields": null,
                    "interfaces": [
                        {
                            "kind": "INTERFACE",
                            "name": "IIntrospectionInterfaceA",
                            "ofType": null
                        },
                        {
                            "kind": "INTERFACE",
                            "name": "IIntrospectionInterfaceB",
                            "ofType": null
                        }
                    ],
                    "enumValues": null,
                    "possibleTypes": null
                },
                {
                    "kind": "OBJECT",
                    "name": "ImplementInterfaceC",
                    "fields": [],
                    "inputFields": null,
                    "interfaces": [
                        {
                            "kind": "INTERFACE",
                            "name": "IIntrospectionInterfaceA",
                            "ofType": null
                        },
                        {
                            "kind": "INTERFACE",
                            "name": "IIntrospectionInterfaceB",
                            "ofType": null
                        },
                        {
                            "kind": "INTERFACE",
                            "name": "IIntrospectionInterfaceC",
                            "ofType": null
                        }
                    ],
                    "enumValues": null,
                    "possibleTypes": null
                },
                {
                    "kind": "SCALAR",
                    "name": "Int",
                    "fields": null,
                    "inputFields": null,
                    "interfaces": null,
                    "enumValues": null,
                    "possibleTypes": null
                },
                {
                    "kind": "INTERFACE",
                    "name": "InterfaceA",
                    "fields": [
                        {
                            "name": "foo",
                            "args": [],
                            "type": {
                                "kind": "SCALAR",
                                "name": "String",
                                "ofType": null
                            },
                            "isDeprecated": false,
                            "deprecationReason": null
                        }
                    ],
                    "inputFields": null,
                    "interfaces": null,
                    "enumValues": null,
                    "possibleTypes": [
                        {
                            "kind": "OBJECT",
                            "name": "Concrete",
                            "ofType": null
                        }
                    ]
                },
                {
                    "kind": "INTERFACE",
                    "name": "InterfaceB",
                    "fields": [
                        {
                            "name": "bar",
                            "args": [],
                            "type": {
                                "kind": "SCALAR",
                                "name": "String",
                                "ofType": null
                            },
                            "isDeprecated": false,
                            "deprecationReason": null
                        },
                        {
                            "name": "foo",
                            "args": [],
                            "type": {
                                "kind": "SCALAR",
                                "name": "String",
                                "ofType": null
                            },
                            "isDeprecated": false,
                            "deprecationReason": null
                        }
                    ],
                    "inputFields": null,
                    "interfaces": null,
                    "enumValues": null,
                    "possibleTypes": [
                        {
                            "kind": "OBJECT",
                            "name": "Concrete",
                            "ofType": null
                        }
                    ]
                },
                {
                    "kind": "ENUM",
                    "name": "IntrospectionEnum",
                    "fields": null,
                    "inputFields": null,
                    "interfaces": null,
                    "enumValues": [
                        {
                            "name": "A",
                            "isDeprecated": false,
                            "deprecationReason": null
                        },
                        {
                            "name": "B",
                            "isDeprecated": false,
                            "deprecationReason": null
                        }
                    ],
                    "possibleTypes": null
                },
                {
                    "kind": "INPUT_OBJECT",
                    "name": "IntrospectionNestedInput",
                    "fields": null,
                    "inputFields": [
                        {
                            "name": "string",
                            "type": {
                                "kind": "NON_NULL",
                                "name": null,
                                "ofType": {
                                    "kind": "SCALAR",
                                    "name": "String",
                                    "ofType": null
                                }
                            },
                            "defaultValue": null
                        },
                        {
                            "name": "vec_of_string",
                            "type": {
                                "kind": "NON_NULL",
                                "name": null,
                                "ofType": {
                                    "kind": "LIST",
                                    "name": null,
                                    "ofType": {
                                        "kind": "NON_NULL",
                                        "name": null,
                                        "ofType": {
                                            "kind": "SCALAR",
                                            "name": "String",
                                            "ofType": null
                                        }
                                    }
                                }
                            },
                            "defaultValue": null
                        }
                    ],
                    "interfaces": null,
                    "enumValues": null,
                    "possibleTypes": null
                },
                {
                    "kind": "INPUT_OBJECT",
                    "name": "IntrospectionRootInput",
                    "fields": null,
                    "inputFields": [
                        {
                            "name": "scalar",
                            "type": {
                                "kind": "SCALAR",
                                "name": "String",
                                "ofType": null
                            },
                            "defaultValue": null
                        },
                        {
                            "name": "nested",
                            "type": {
                                "kind": "INPUT_OBJECT",
                                "name": "IntrospectionNestedInput",
                                "ofType": null
                            },
                            "defaultValue": null
                        },
                        {
                            "name": "vec_of_nested_non_nullable",
                            "type": {
                                "kind": "LIST",
                                "name": null,
                                "ofType": {
                                    "kind": "NON_NULL",
                                    "name": null,
                                    "ofType": {
                                        "kind": "INPUT_OBJECT",
                                        "name": "IntrospectionNestedInput",
                                        "ofType": null
                                    }
                                }
                            },
                            "defaultValue": null
                        },
                        {
                            "name": "vec_of_nested_nullable",
                            "type": {
                                "kind": "LIST",
                                "name": null,
                                "ofType": {
                                    "kind": "INPUT_OBJECT",
                                    "name": "IntrospectionNestedInput",
                                    "ofType": null
                                }
                            },
                            "defaultValue": null
                        },
                        {
                            "name": "non_nullable",
                            "type": {
                                "kind": "NON_NULL",
                                "name": null,
                                "ofType": {
                                    "kind": "SCALAR",
                                    "name": "String",
                                    "ofType": null
                                }
                            },
                            "defaultValue": null
                        }
                    ],
                    "interfaces": null,
                    "enumValues": null,
                    "possibleTypes": null
                },
                {
                    "kind": "OBJECT",
                    "name": "IntrospectionTestObject",
                    "fields": [
                        {
                            "name": "default_list_of_non_nullable_int",
                            "args": [],
                            "type": {
                                "kind": "LIST",
                                "name": null,
                                "ofType": {
                                    "kind": "NON_NULL",
                                    "name": null,
                                    "ofType": {
                                        "kind": "SCALAR",
                                        "name": "Int",
                                        "ofType": null
                                    }
                                }
                            },
                            "isDeprecated": false,
                            "deprecationReason": null
                        },
                        {
                            "name": "default_list_of_nullable_int",
                            "args": [],
                            "type": {
                                "kind": "LIST",
                                "name": null,
                                "ofType": {
                                    "kind": "SCALAR",
                                    "name": "Int",
                                    "ofType": null
                                }
                            },
                            "isDeprecated": false,
                            "deprecationReason": null
                        },
                        {
                            "name": "default_nullable_string",
                            "args": [],
                            "type": {
                                "kind": "SCALAR",
                                "name": "String",
                                "ofType": null
                            },
                            "isDeprecated": false,
                            "deprecationReason": null
                        },
                        {
                            "name": "non_null_int",
                            "args": [],
                            "type": {
                                "kind": "NON_NULL",
                                "name": null,
                                "ofType": {
                                    "kind": "SCALAR",
                                    "name": "Int",
                                    "ofType": null
                                }
                            },
                            "isDeprecated": false,
                            "deprecationReason": null
                        },
                        {
                            "name": "non_null_list_of_non_null",
                            "args": [],
                            "type": {
                                "kind": "NON_NULL",
                                "name": null,
                                "ofType": {
                                    "kind": "LIST",
                                    "name": null,
                                    "ofType": {
                                        "kind": "NON_NULL",
                                        "name": null,
                                        "ofType": {
                                            "kind": "SCALAR",
                                            "name": "Int",
                                            "ofType": null
                                        }
                                    }
                                }
                            },
                            "isDeprecated": false,
                            "deprecationReason": null
                        },
                        {
                            "name": "non_null_string",
                            "args": [],
                            "type": {
                                "kind": "NON_NULL",
                                "name": null,
                                "ofType": {
                                    "kind": "SCALAR",
                                    "name": "String",
                                    "ofType": null
                                }
                            },
                            "isDeprecated": false,
                            "deprecationReason": null
                        },
                        {
                            "name": "nullable_string",
                            "args": [],
                            "type": {
                                "kind": "SCALAR",
                                "name": "String",
                                "ofType": null
                            },
                            "isDeprecated": false,
                            "deprecationReason": null
                        }
                    ],
                    "inputFields": null,
                    "interfaces": [],
                    "enumValues": null,
                    "possibleTypes": null
                },
                {
                    "kind": "OBJECT",
                    "name": "Mutation",
                    "fields": [
                        {
                            "name": "createUser",
                            "args": [
                                {
                                    "name": "input",
                                    "type": {
                                        "kind": "NON_NULL",
                                        "name": null,
                                        "ofType": {
                                            "kind": "INPUT_OBJECT",
                                            "name": "CreateUserInput",
                                            "ofType": null
                                        }
                                    },
                                    "defaultValue": null
                                }
                            ],
                            "type": {
                                "kind": "INTERFACE",
                                "name": "User",
                                "ofType": null
                            },
                            "isDeprecated": false,
                            "deprecationReason": null
                        },
                        {
                            "name": "pokeUser",
                            "args": [
                                {
                                    "name": "id",
                                    "type": {
                                        "kind": "NON_NULL",
                                        "name": null,
                                        "ofType": {
                                            "kind": "SCALAR",
                                            "name": "Int",
                                            "ofType": null
                                        }
                                    },
                                    "defaultValue": null
                                }
                            ],
                            "type": {
                                "kind": "INTERFACE",
                                "name": "User",
                                "ofType": null
                            },
                            "isDeprecated": false,
                            "deprecationReason": null
                        }
                    ],
                    "inputFields": null,
                    "interfaces": [],
                    "enumValues": null,
                    "possibleTypes": null
                },
                {
                    "kind": "OBJECT",
                    "name": "NestedOutputShape",
                    "fields": [
                        {
                            "name": "vec_of_string",
                            "args": [],
                            "type": {
                                "kind": "LIST",
                                "name": null,
                                "ofType": {
                                    "kind": "NON_NULL",
                                    "name": null,
                                    "ofType": {
                                        "kind": "SCALAR",
                                        "name": "String",
                                        "ofType": null
                                    }
                                }
                            },
                            "isDeprecated": false,
                            "deprecationReason": null
                        }
                    ],
                    "inputFields": null,
                    "interfaces": [],
                    "enumValues": null,
                    "possibleTypes": null
                },
                {
                    "kind": "OBJECT",
                    "name": "ObjectShape",
                    "fields": [
                        {
                            "name": "foo",
                            "args": [],
                            "type": {
                                "kind": "SCALAR",
                                "name": "Int",
                                "ofType": null
                            },
                            "isDeprecated": false,
                            "deprecationReason": null
                        },
                        {
                            "name": "bar",
                            "args": [],
                            "type": {
                                "kind": "SCALAR",
                                "name": "String",
                                "ofType": null
                            },
                            "isDeprecated": false,
                            "deprecationReason": null
                        },
                        {
                            "name": "baz",
                            "args": [],
                            "type": {
                                "kind": "OBJECT",
                                "name": "AnotherObjectShape",
                                "ofType": null
                            },
                            "isDeprecated": false,
                            "deprecationReason": null
                        }
                    ],
                    "inputFields": null,
                    "interfaces": [],
                    "enumValues": null,
                    "possibleTypes": null
                },
                {
                    "kind": "OBJECT",
                    "name": "OutputShape",
                    "fields": [
                        {
                            "name": "string",
                            "args": [],
                            "type": {
                                "kind": "SCALAR",
                                "name": "String",
                                "ofType": null
                            },
                            "isDeprecated": false,
                            "deprecationReason": null
                        },
                        {
                            "name": "vec_of_int",
                            "args": [],
                            "type": {
                                "kind": "LIST",
                                "name": null,
                                "ofType": {
                                    "kind": "NON_NULL",
                                    "name": null,
                                    "ofType": {
                                        "kind": "SCALAR",
                                        "name": "Int",
                                        "ofType": null
                                    }
                                }
                            },
                            "isDeprecated": false,
                            "deprecationReason": null
                        },
                        {
                            "name": "nested_shape",
                            "args": [],
                            "type": {
                                "kind": "OBJECT",
                                "name": "NestedOutputShape",
                                "ofType": null
                            },
                            "isDeprecated": false,
                            "deprecationReason": null
                        }
                    ],
                    "inputFields": null,
                    "interfaces": [],
                    "enumValues": null,
                    "possibleTypes": null
                },
                {
                    "kind": "OBJECT",
                    "name": "OutputTypeTestObj",
                    "fields": [
                        {
                            "name": "awaitable",
                            "args": [],
                            "type": {
                                "kind": "SCALAR",
                                "name": "Int",
                                "ofType": null
                            },
                            "isDeprecated": false,
                            "deprecationReason": null
                        },
                        {
                            "name": "awaitable_nullable",
                            "args": [],
                            "type": {
                                "kind": "SCALAR",
                                "name": "String",
                                "ofType": null
                            },
                            "isDeprecated": false,
                            "deprecationReason": null
                        },
                        {
                            "name": "awaitable_nullable_list",
                            "args": [],
                            "type": {
                                "kind": "LIST",
                                "name": null,
                                "ofType": {
                                    "kind": "NON_NULL",
                                    "name": null,
                                    "ofType": {
                                        "kind": "SCALAR",
                                        "name": "Int",
                                        "ofType": null
                                    }
                                }
                            },
                            "isDeprecated": false,
                            "deprecationReason": null
                        },
                        {
                            "name": "list",
                            "args": [],
                            "type": {
                                "kind": "LIST",
                                "name": null,
                                "ofType": {
                                    "kind": "NON_NULL",
                                    "name": null,
                                    "ofType": {
                                        "kind": "SCALAR",
                                        "name": "String",
                                        "ofType": null
                                    }
                                }
                            },
                            "isDeprecated": false,
                            "deprecationReason": null
                        },
                        {
                            "name": "nested_lists",
                            "args": [],
                            "type": {
                                "kind": "LIST",
                                "name": null,
                                "ofType": {
                                    "kind": "LIST",
                                    "name": null,
                                    "ofType": {
                                        "kind": "NON_NULL",
                                        "name": null,
                                        "ofType": {
                                            "kind": "LIST",
                                            "name": null,
                                            "ofType": {
                                                "kind": "SCALAR",
                                                "name": "Int",
                                                "ofType": null
                                            }
                                        }
                                    }
                                }
                            },
                            "isDeprecated": false,
                            "deprecationReason": null
                        },
                        {
                            "name": "nullable",
                            "args": [],
                            "type": {
                                "kind": "SCALAR",
                                "name": "String",
                                "ofType": null
                            },
                            "isDeprecated": false,
                            "deprecationReason": null
                        },
                        {
                            "name": "output_shape",
                            "args": [],
                            "type": {
                                "kind": "OBJECT",
                                "name": "OutputShape",
                                "ofType": null
                            },
                            "isDeprecated": false,
                            "deprecationReason": null
                        },
                        {
                            "name": "scalar",
                            "args": [],
                            "type": {
                                "kind": "SCALAR",
                                "name": "Int",
                                "ofType": null
                            },
                            "isDeprecated": false,
                            "deprecationReason": null
                        }
                    ],
                    "inputFields": null,
                    "interfaces": [],
                    "enumValues": null,
                    "possibleTypes": null
                },
                {
                    "kind": "OBJECT",
                    "name": "PageInfo",
                    "fields": [
                        {
                            "name": "startCursor",
                            "args": [],
                            "type": {
                                "kind": "SCALAR",
                                "name": "String",
                                "ofType": null
                            },
                            "isDeprecated": false,
                            "deprecationReason": null
                        },
                        {
                            "name": "endCursor",
                            "args": [],
                            "type": {
                                "kind": "SCALAR",
                                "name": "String",
                                "ofType": null
                            },
                            "isDeprecated": false,
                            "deprecationReason": null
                        },
                        {
                            "name": "hasPreviousPage",
                            "args": [],
                            "type": {
                                "kind": "SCALAR",
                                "name": "Boolean",
                                "ofType": null
                            },
                            "isDeprecated": false,
                            "deprecationReason": null
                        },
                        {
                            "name": "hasNextPage",
                            "args": [],
                            "type": {
                                "kind": "SCALAR",
                                "name": "Boolean",
                                "ofType": null
                            },
                            "isDeprecated": false,
                            "deprecationReason": null
                        }
                    ],
                    "inputFields": null,
                    "interfaces": [],
                    "enumValues": null,
                    "possibleTypes": null
                },
                {
                    "kind": "OBJECT",
                    "name": "Query",
                    "fields": [
                        {
                            "name": "allFooObjects",
                            "args": [
                                {
                                    "name": "after",
                                    "type": {
                                        "kind": "SCALAR",
                                        "name": "String",
                                        "ofType": null
                                    },
                                    "defaultValue": "null"
                                },
                                {
                                    "name": "before",
                                    "type": {
                                        "kind": "SCALAR",
                                        "name": "String",
                                        "ofType": null
                                    },
                                    "defaultValue": "null"
                                },
                                {
                                    "name": "first",
                                    "type": {
                                        "kind": "SCALAR",
                                        "name": "Int",
                                        "ofType": null
                                    },
                                    "defaultValue": "null"
                                },
                                {
                                    "name": "last",
                                    "type": {
                                        "kind": "SCALAR",
                                        "name": "Int",
                                        "ofType": null
                                    },
                                    "defaultValue": "null"
                                }
                            ],
                            "type": {
                                "kind": "OBJECT",
                                "name": "FooConnection",
                                "ofType": null
                            },
                            "isDeprecated": false,
                            "deprecationReason": null
                        },
                        {
                            "name": "alphabetConnection",
                            "args": [
                                {
                                    "name": "after",
                                    "type": {
                                        "kind": "SCALAR",
                                        "name": "String",
                                        "ofType": null
                                    },
                                    "defaultValue": "null"
                                },
                                {
                                    "name": "before",
                                    "type": {
                                        "kind": "SCALAR",
                                        "name": "String",
                                        "ofType": null
                                    },
                                    "defaultValue": "null"
                                },
                                {
                                    "name": "first",
                                    "type": {
                                        "kind": "SCALAR",
                                        "name": "Int",
                                        "ofType": null
                                    },
                                    "defaultValue": "null"
                                },
                                {
                                    "name": "last",
                                    "type": {
                                        "kind": "SCALAR",
                                        "name": "Int",
                                        "ofType": null
                                    },
                                    "defaultValue": "null"
                                }
                            ],
                            "type": {
                                "kind": "OBJECT",
                                "name": "AlphabetConnection",
                                "ofType": null
                            },
                            "isDeprecated": false,
                            "deprecationReason": null
                        },
                        {
                            "name": "arg_test",
                            "args": [
                                {
                                    "name": "required",
                                    "type": {
                                        "kind": "NON_NULL",
                                        "name": null,
                                        "ofType": {
                                            "kind": "SCALAR",
                                            "name": "Int",
                                            "ofType": null
                                        }
                                    },
                                    "defaultValue": null
                                },
                                {
                                    "name": "nullable",
                                    "type": {
                                        "kind": "SCALAR",
                                        "name": "Int",
                                        "ofType": null
                                    },
                                    "defaultValue": null
                                },
                                {
                                    "name": "optional",
                                    "type": {
                                        "kind": "SCALAR",
                                        "name": "Int",
                                        "ofType": null
                                    },
                                    "defaultValue": "42"
                                }
                            ],
                            "type": {
                                "kind": "LIST",
                                "name": null,
                                "ofType": {
                                    "kind": "SCALAR",
                                    "name": "Int",
                                    "ofType": null
                                }
                            },
                            "isDeprecated": false,
                            "deprecationReason": null
                        },
                        {
                            "name": "bot",
                            "args": [
                                {
                                    "name": "id",
                                    "type": {
                                        "kind": "NON_NULL",
                                        "name": null,
                                        "ofType": {
                                            "kind": "SCALAR",
                                            "name": "Int",
                                            "ofType": null
                                        }
                                    },
                                    "defaultValue": null
                                }
                            ],
                            "type": {
                                "kind": "OBJECT",
                                "name": "Bot",
                                "ofType": null
                            },
                            "isDeprecated": false,
                            "deprecationReason": null
                        },
                        {
                            "name": "error_test",
                            "args": [],
                            "type": {
                                "kind": "OBJECT",
                                "name": "ErrorTestObj",
                                "ofType": null
                            },
                            "isDeprecated": false,
                            "deprecationReason": null
                        },
                        {
                            "name": "error_test_nn",
                            "args": [],
                            "type": {
                                "kind": "NON_NULL",
                                "name": null,
                                "ofType": {
                                    "kind": "OBJECT",
                                    "name": "ErrorTestObj",
                                    "ofType": null
                                }
                            },
                            "isDeprecated": false,
                            "deprecationReason": null
                        },
                        {
                            "name": "getBaz",
                            "args": [],
                            "type": {
                                "kind": "OBJECT",
                                "name": "Baz",
                                "ofType": null
                            },
                            "isDeprecated": false,
                            "deprecationReason": null
                        },
                        {
                            "name": "getConcrete",
                            "args": [],
                            "type": {
                                "kind": "OBJECT",
                                "name": "Concrete",
                                "ofType": null
                            },
                            "isDeprecated": false,
                            "deprecationReason": null
                        },
                        {
                            "name": "getFoo",
                            "args": [],
                            "type": {
                                "kind": "OBJECT",
                                "name": "FooObject",
                                "ofType": null
                            },
                            "isDeprecated": false,
                            "deprecationReason": null
                        },
                        {
                            "name": "getInterfaceA",
                            "args": [],
                            "type": {
                                "kind": "INTERFACE",
                                "name": "InterfaceA",
                                "ofType": null
                            },
                            "isDeprecated": false,
                            "deprecationReason": null
                        },
                        {
                            "name": "getInterfaceB",
                            "args": [],
                            "type": {
                                "kind": "INTERFACE",
                                "name": "InterfaceB",
                                "ofType": null
                            },
                            "isDeprecated": false,
                            "deprecationReason": null
                        },
                        {
                            "name": "getObjectShape",
                            "args": [],
                            "type": {
                                "kind": "OBJECT",
                                "name": "ObjectShape",
                                "ofType": null
                            },
                            "isDeprecated": false,
                            "deprecationReason": null
                        },
                        {
                            "name": "human",
                            "args": [
                                {
                                    "name": "id",
                                    "type": {
                                        "kind": "NON_NULL",
                                        "name": null,
                                        "ofType": {
                                            "kind": "SCALAR",
                                            "name": "Int",
                                            "ofType": null
                                        }
                                    },
                                    "defaultValue": null
                                }
                            ],
                            "type": {
                                "kind": "OBJECT",
                                "name": "Human",
                                "ofType": null
                            },
                            "isDeprecated": false,
                            "deprecationReason": null
                        },
                        {
                            "name": "introspection_test",
                            "args": [],
                            "type": {
                                "kind": "OBJECT",
                                "name": "IntrospectionTestObject",
                                "ofType": null
                            },
                            "isDeprecated": false,
                            "deprecationReason": null
                        },
                        {
                            "name": "list_arg_test",
                            "args": [
                                {
                                    "name": "arg",
                                    "type": {
                                        "kind": "LIST",
                                        "name": null,
                                        "ofType": {
                                            "kind": "NON_NULL",
                                            "name": null,
                                            "ofType": {
                                                "kind": "LIST",
                                                "name": null,
                                                "ofType": {
                                                    "kind": "LIST",
                                                    "name": null,
                                                    "ofType": {
                                                        "kind": "NON_NULL",
                                                        "name": null,
                                                        "ofType": {
                                                            "kind": "SCALAR",
                                                            "name": "Int",
                                                            "ofType": null
                                                        }
                                                    }
                                                }
                                            }
                                        }
                                    },
                                    "defaultValue": null
                                }
                            ],
                            "type": {
                                "kind": "LIST",
                                "name": null,
                                "ofType": {
                                    "kind": "LIST",
                                    "name": null,
                                    "ofType": {
                                        "kind": "LIST",
                                        "name": null,
                                        "ofType": {
                                            "kind": "NON_NULL",
                                            "name": null,
                                            "ofType": {
                                                "kind": "SCALAR",
                                                "name": "Int",
                                                "ofType": null
                                            }
                                        }
                                    }
                                }
                            },
                            "isDeprecated": false,
                            "deprecationReason": null
                        },
                        {
                            "name": "nested_list_sum",
                            "args": [
                                {
                                    "name": "numbers",
                                    "type": {
                                        "kind": "NON_NULL",
                                        "name": null,
                                        "ofType": {
                                            "kind": "LIST",
                                            "name": null,
                                            "ofType": {
                                                "kind": "NON_NULL",
                                                "name": null,
                                                "ofType": {
                                                    "kind": "LIST",
                                                    "name": null,
                                                    "ofType": {
                                                        "kind": "NON_NULL",
                                                        "name": null,
                                                        "ofType": {
                                                            "kind": "SCALAR",
                                                            "name": "Int",
                                                            "ofType": null
                                                        }
                                                    }
                                                }
                                            }
                                        }
                                    },
                                    "defaultValue": null
                                }
                            ],
                            "type": {
                                "kind": "SCALAR",
                                "name": "Int",
                                "ofType": null
                            },
                            "isDeprecated": false,
                            "deprecationReason": null
                        },
                        {
                            "name": "optional_field_test",
                            "args": [
                                {
                                    "name": "input",
                                    "type": {
                                        "kind": "NON_NULL",
                                        "name": null,
                                        "ofType": {
                                            "kind": "INPUT_OBJECT",
                                            "name": "CreateUserInput",
                                            "ofType": null
                                        }
                                    },
                                    "defaultValue": null
                                }
                            ],
                            "type": {
                                "kind": "SCALAR",
                                "name": "String",
                                "ofType": null
                            },
                            "isDeprecated": false,
                            "deprecationReason": null
                        },
                        {
                            "name": "output_type_test",
                            "args": [],
                            "type": {
                                "kind": "OBJECT",
                                "name": "OutputTypeTestObj",
                                "ofType": null
                            },
                            "isDeprecated": false,
                            "deprecationReason": null
                        },
                        {
                            "name": "takes_favorite_color",
                            "args": [
                                {
                                    "name": "favorite_color",
                                    "type": {
                                        "kind": "NON_NULL",
                                        "name": null,
                                        "ofType": {
                                            "kind": "ENUM",
                                            "name": "FavoriteColor",
                                            "ofType": null
                                        }
                                    },
                                    "defaultValue": null
                                }
                            ],
                            "type": {
                                "kind": "SCALAR",
                                "name": "Boolean",
                                "ofType": null
                            },
                            "isDeprecated": false,
                            "deprecationReason": null
                        },
                        {
                            "name": "user",
                            "args": [
                                {
                                    "name": "id",
                                    "type": {
                                        "kind": "NON_NULL",
                                        "name": null,
                                        "ofType": {
                                            "kind": "SCALAR",
                                            "name": "Int",
                                            "ofType": null
                                        }
                                    },
                                    "defaultValue": null
                                }
                            ],
                            "type": {
                                "kind": "INTERFACE",
                                "name": "User",
                                "ofType": null
                            },
                            "isDeprecated": false,
                            "deprecationReason": null
                        },
                        {
                            "name": "viewer",
                            "args": [],
                            "type": {
                                "kind": "INTERFACE",
                                "name": "User",
                                "ofType": null
                            },
                            "isDeprecated": false,
                            "deprecationReason": null
                        }
                    ],
                    "inputFields": null,
                    "interfaces": [],
                    "enumValues": null,
                    "possibleTypes": null
                },
                {
                    "kind": "SCALAR",
                    "name": "String",
                    "fields": null,
                    "inputFields": null,
                    "interfaces": null,
                    "enumValues": null,
                    "possibleTypes": null
                },
                {
                    "kind": "OBJECT",
                    "name": "StringTypeEdge",
                    "fields": [
                        {
                            "name": "node",
                            "args": [],
                            "type": {
                                "kind": "SCALAR",
                                "name": "String",
                                "ofType": null
                            },
                            "isDeprecated": false,
                            "deprecationReason": null
                        },
                        {
                            "name": "cursor",
                            "args": [],
                            "type": {
                                "kind": "SCALAR",
                                "name": "String",
                                "ofType": null
                            },
                            "isDeprecated": false,
                            "deprecationReason": null
                        }
                    ],
                    "inputFields": null,
                    "interfaces": [],
                    "enumValues": null,
                    "possibleTypes": null
                },
                {
                    "kind": "OBJECT",
                    "name": "Team",
                    "fields": [
                        {
                            "name": "description",
                            "args": [
                                {
                                    "name": "short",
                                    "type": {
                                        "kind": "NON_NULL",
                                        "name": null,
                                        "ofType": {
                                            "kind": "SCALAR",
                                            "name": "Boolean",
                                            "ofType": null
                                        }
                                    },
                                    "defaultValue": null
                                }
                            ],
                            "type": {
                                "kind": "SCALAR",
                                "name": "String",
                                "ofType": null
                            },
                            "isDeprecated": false,
                            "deprecationReason": null
                        },
                        {
                            "name": "id",
                            "args": [],
                            "type": {
                                "kind": "SCALAR",
                                "name": "Int",
                                "ofType": null
                            },
                            "isDeprecated": false,
                            "deprecationReason": null
                        },
                        {
                            "name": "name",
                            "args": [],
                            "type": {
                                "kind": "SCALAR",
                                "name": "String",
                                "ofType": null
                            },
                            "isDeprecated": false,
                            "deprecationReason": null
                        },
                        {
                            "name": "num_users",
                            "args": [],
                            "type": {
                                "kind": "SCALAR",
                                "name": "Int",
                                "ofType": null
                            },
                            "isDeprecated": false,
                            "deprecationReason": null
                        }
                    ],
                    "inputFields": null,
                    "interfaces": [],
                    "enumValues": null,
                    "possibleTypes": null
                },
                {
                    "kind": "INTERFACE",
                    "name": "User",
                    "fields": [
                        {
                            "name": "id",
                            "args": [],
                            "type": {
                                "kind": "SCALAR",
                                "name": "Int",
                                "ofType": null
                            },
                            "isDeprecated": false,
                            "deprecationReason": null
                        },
                        {
                            "name": "is_active",
                            "args": [],
                            "type": {
                                "kind": "SCALAR",
                                "name": "Boolean",
                                "ofType": null
                            },
                            "isDeprecated": false,
                            "deprecationReason": null
                        },
                        {
                            "name": "name",
                            "args": [],
                            "type": {
                                "kind": "SCALAR",
                                "name": "String",
                                "ofType": null
                            },
                            "isDeprecated": false,
                            "deprecationReason": null
                        },
                        {
                            "name": "team",
                            "args": [],
                            "type": {
                                "kind": "OBJECT",
                                "name": "Team",
                                "ofType": null
                            },
                            "isDeprecated": false,
                            "deprecationReason": null
                        }
                    ],
                    "inputFields": null,
                    "interfaces": null,
                    "enumValues": null,
                    "possibleTypes": [
                        {
                            "kind": "OBJECT",
                            "name": "Bot",
                            "ofType": null
                        },
                        {
                            "kind": "OBJECT",
                            "name": "Human",
                            "ofType": null
                        }
                    ]
                },
                {
                    "kind": "OBJECT",
                    "name": "UserConnection",
                    "fields": [
                        {
                            "name": "edges",
                            "args": [],
                            "type": {
                                "kind": "LIST",
                                "name": null,
                                "ofType": {
                                    "kind": "NON_NULL",
                                    "name": null,
                                    "ofType": {
                                        "kind": "OBJECT",
                                        "name": "UserEdge",
                                        "ofType": null
                                    }
                                }
                            },
                            "isDeprecated": false,
                            "deprecationReason": null
                        },
                        {
                            "name": "pageInfo",
                            "args": [],
                            "type": {
                                "kind": "OBJECT",
                                "name": "PageInfo",
                                "ofType": null
                            },
                            "isDeprecated": false,
                            "deprecationReason": null
                        }
                    ],
                    "inputFields": null,
                    "interfaces": [],
                    "enumValues": null,
                    "possibleTypes": null
                },
                {
                    "kind": "OBJECT",
                    "name": "UserEdge",
                    "fields": [
                        {
                            "name": "node",
                            "args": [],
                            "type": {
                                "kind": "INTERFACE",
                                "name": "User",
                                "ofType": null
                            },
                            "isDeprecated": false,
                            "deprecationReason": null
                        },
                        {
                            "name": "cursor",
                            "args": [],
                            "type": {
                                "kind": "SCALAR",
                                "name": "String",
                                "ofType": null
                            },
                            "isDeprecated": false,
                            "deprecationReason": null
                        }
                    ],
                    "inputFields": null,
                    "interfaces": [],
                    "enumValues": null,
                    "possibleTypes": null
                },
                {
                    "kind": "OBJECT",
                    "name": "__Directive",
                    "fields": [
                        {
                            "name": "name",
                            "args": [],
                            "type": {
                                "kind": "SCALAR",
                                "name": "String",
                                "ofType": null
                            },
                            "isDeprecated": false,
                            "deprecationReason": null
                        },
                        {
                            "name": "description",
                            "args": [],
                            "type": {
                                "kind": "SCALAR",
                                "name": "String",
                                "ofType": null
                            },
                            "isDeprecated": false,
                            "deprecationReason": null
                        },
                        {
                            "name": "locations",
                            "args": [],
                            "type": {
                                "kind": "LIST",
                                "name": null,
                                "ofType": {
                                    "kind": "NON_NULL",
                                    "name": null,
                                    "ofType": {
                                        "kind": "SCALAR",
                                        "name": "String",
                                        "ofType": null
                                    }
                                }
                            },
                            "isDeprecated": false,
                            "deprecationReason": null
                        },
                        {
                            "name": "args",
                            "args": [],
                            "type": {
                                "kind": "LIST",
                                "name": null,
                                "ofType": {
                                    "kind": "NON_NULL",
                                    "name": null,
                                    "ofType": {
                                        "kind": "OBJECT",
                                        "name": "__InputValue",
                                        "ofType": null
                                    }
                                }
                            },
                            "isDeprecated": false,
                            "deprecationReason": null
                        }
                    ],
                    "inputFields": null,
                    "interfaces": [],
                    "enumValues": null,
                    "possibleTypes": null
                },
                {
                    "kind": "OBJECT",
                    "name": "__EnumValue",
                    "fields": [
                        {
                            "name": "name",
                            "args": [],
                            "type": {
                                "kind": "SCALAR",
                                "name": "String",
                                "ofType": null
                            },
                            "isDeprecated": false,
                            "deprecationReason": null
                        },
                        {
                            "name": "isDeprecated",
                            "args": [],
                            "type": {
                                "kind": "SCALAR",
                                "name": "Boolean",
                                "ofType": null
                            },
                            "isDeprecated": false,
                            "deprecationReason": null
                        },
                        {
                            "name": "description",
                            "args": [],
                            "type": {
                                "kind": "SCALAR",
                                "name": "String",
                                "ofType": null
                            },
                            "isDeprecated": false,
                            "deprecationReason": null
                        },
                        {
                            "name": "deprecationReason",
                            "args": [],
                            "type": {
                                "kind": "SCALAR",
                                "name": "String",
                                "ofType": null
                            },
                            "isDeprecated": false,
                            "deprecationReason": null
                        }
                    ],
                    "inputFields": null,
                    "interfaces": [],
                    "enumValues": null,
                    "possibleTypes": null
                },
                {
                    "kind": "OBJECT",
                    "name": "__Field",
                    "fields": [
                        {
                            "name": "args",
                            "args": [],
                            "type": {
                                "kind": "LIST",
                                "name": null,
                                "ofType": {
                                    "kind": "NON_NULL",
                                    "name": null,
                                    "ofType": {
                                        "kind": "OBJECT",
                                        "name": "__InputValue",
                                        "ofType": null
                                    }
                                }
                            },
                            "isDeprecated": false,
                            "deprecationReason": null
                        },
                        {
                            "name": "deprecationReason",
                            "args": [],
                            "type": {
                                "kind": "SCALAR",
                                "name": "String",
                                "ofType": null
                            },
                            "isDeprecated": false,
                            "deprecationReason": null
                        },
                        {
                            "name": "description",
                            "args": [],
                            "type": {
                                "kind": "SCALAR",
                                "name": "String",
                                "ofType": null
                            },
                            "isDeprecated": false,
                            "deprecationReason": null
                        },
                        {
                            "name": "isDeprecated",
                            "args": [],
                            "type": {
                                "kind": "SCALAR",
                                "name": "Boolean",
                                "ofType": null
                            },
                            "isDeprecated": false,
                            "deprecationReason": null
                        },
                        {
                            "name": "name",
                            "args": [],
                            "type": {
                                "kind": "SCALAR",
                                "name": "String",
                                "ofType": null
                            },
                            "isDeprecated": false,
                            "deprecationReason": null
                        },
                        {
                            "name": "type",
                            "args": [],
                            "type": {
                                "kind": "OBJECT",
                                "name": "__Type",
                                "ofType": null
                            },
                            "isDeprecated": false,
                            "deprecationReason": null
                        }
                    ],
                    "inputFields": null,
                    "interfaces": [],
                    "enumValues": null,
                    "possibleTypes": null
                },
                {
                    "kind": "OBJECT",
                    "name": "__InputValue",
                    "fields": [
                        {
                            "name": "name",
                            "args": [],
                            "type": {
                                "kind": "SCALAR",
                                "name": "String",
                                "ofType": null
                            },
                            "isDeprecated": false,
                            "deprecationReason": null
                        },
                        {
                            "name": "description",
                            "args": [],
                            "type": {
                                "kind": "SCALAR",
                                "name": "String",
                                "ofType": null
                            },
                            "isDeprecated": false,
                            "deprecationReason": null
                        },
                        {
                            "name": "type",
                            "args": [],
                            "type": {
                                "kind": "OBJECT",
                                "name": "__Type",
                                "ofType": null
                            },
                            "isDeprecated": false,
                            "deprecationReason": null
                        },
                        {
                            "name": "defaultValue",
                            "args": [],
                            "type": {
                                "kind": "SCALAR",
                                "name": "String",
                                "ofType": null
                            },
                            "isDeprecated": false,
                            "deprecationReason": null
                        }
                    ],
                    "inputFields": null,
                    "interfaces": [],
                    "enumValues": null,
                    "possibleTypes": null
                },
                {
                    "kind": "OBJECT",
                    "name": "__Schema",
                    "fields": [
                        {
                            "name": "directives",
                            "args": [],
                            "type": {
                                "kind": "LIST",
                                "name": null,
                                "ofType": {
                                    "kind": "NON_NULL",
                                    "name": null,
                                    "ofType": {
                                        "kind": "OBJECT",
                                        "name": "__Directive",
                                        "ofType": null
                                    }
                                }
                            },
                            "isDeprecated": false,
                            "deprecationReason": null
                        },
                        {
                            "name": "mutationType",
                            "args": [],
                            "type": {
                                "kind": "OBJECT",
                                "name": "__Type",
                                "ofType": null
                            },
                            "isDeprecated": false,
                            "deprecationReason": null
                        },
                        {
                            "name": "queryType",
                            "args": [],
                            "type": {
                                "kind": "OBJECT",
                                "name": "__Type",
                                "ofType": null
                            },
                            "isDeprecated": false,
                            "deprecationReason": null
                        },
                        {
                            "name": "subscriptionType",
                            "args": [],
                            "type": {
                                "kind": "OBJECT",
                                "name": "__Type",
                                "ofType": null
                            },
                            "isDeprecated": false,
                            "deprecationReason": null
                        },
                        {
                            "name": "types",
                            "args": [],
                            "type": {
                                "kind": "LIST",
                                "name": null,
                                "ofType": {
                                    "kind": "NON_NULL",
                                    "name": null,
                                    "ofType": {
                                        "kind": "OBJECT",
                                        "name": "__Type",
                                        "ofType": null
                                    }
                                }
                            },
                            "isDeprecated": false,
                            "deprecationReason": null
                        }
                    ],
                    "inputFields": null,
                    "interfaces": [],
                    "enumValues": null,
                    "possibleTypes": null
                },
                {
                    "kind": "OBJECT",
                    "name": "__Type",
                    "fields": [
                        {
                            "name": "description",
                            "args": [],
                            "type": {
                                "kind": "SCALAR",
                                "name": "String",
                                "ofType": null
                            },
                            "isDeprecated": false,
                            "deprecationReason": null
                        },
                        {
                            "name": "enumValues",
                            "args": [
                                {
                                    "name": "includeDeprecated",
                                    "type": {
                                        "kind": "NON_NULL",
                                        "name": null,
                                        "ofType": {
                                            "kind": "SCALAR",
                                            "name": "Boolean",
                                            "ofType": null
                                        }
                                    },
                                    "defaultValue": "false"
                                }
                            ],
                            "type": {
                                "kind": "LIST",
                                "name": null,
                                "ofType": {
                                    "kind": "NON_NULL",
                                    "name": null,
                                    "ofType": {
                                        "kind": "OBJECT",
                                        "name": "__EnumValue",
                                        "ofType": null
                                    }
                                }
                            },
                            "isDeprecated": false,
                            "deprecationReason": null
                        },
                        {
                            "name": "fields",
                            "args": [
                                {
                                    "name": "includeDeprecated",
                                    "type": {
                                        "kind": "NON_NULL",
                                        "name": null,
                                        "ofType": {
                                            "kind": "SCALAR",
                                            "name": "Boolean",
                                            "ofType": null
                                        }
                                    },
                                    "defaultValue": "false"
                                }
                            ],
                            "type": {
                                "kind": "LIST",
                                "name": null,
                                "ofType": {
                                    "kind": "NON_NULL",
                                    "name": null,
                                    "ofType": {
                                        "kind": "OBJECT",
                                        "name": "__Field",
                                        "ofType": null
                                    }
                                }
                            },
                            "isDeprecated": false,
                            "deprecationReason": null
                        },
                        {
                            "name": "inputFields",
                            "args": [],
                            "type": {
                                "kind": "LIST",
                                "name": null,
                                "ofType": {
                                    "kind": "NON_NULL",
                                    "name": null,
                                    "ofType": {
                                        "kind": "OBJECT",
                                        "name": "__InputValue",
                                        "ofType": null
                                    }
                                }
                            },
                            "isDeprecated": false,
                            "deprecationReason": null
                        },
                        {
                            "name": "interfaces",
                            "args": [],
                            "type": {
                                "kind": "LIST",
                                "name": null,
                                "ofType": {
                                    "kind": "NON_NULL",
                                    "name": null,
                                    "ofType": {
                                        "kind": "OBJECT",
                                        "name": "__Type",
                                        "ofType": null
                                    }
                                }
                            },
                            "isDeprecated": false,
                            "deprecationReason": null
                        },
                        {
                            "name": "kind",
                            "args": [],
                            "type": {
                                "kind": "ENUM",
                                "name": "__TypeKind",
                                "ofType": null
                            },
                            "isDeprecated": false,
                            "deprecationReason": null
                        },
                        {
                            "name": "name",
                            "args": [],
                            "type": {
                                "kind": "SCALAR",
                                "name": "String",
                                "ofType": null
                            },
                            "isDeprecated": false,
                            "deprecationReason": null
                        },
                        {
                            "name": "ofType",
                            "args": [],
                            "type": {
                                "kind": "OBJECT",
                                "name": "__Type",
                                "ofType": null
                            },
                            "isDeprecated": false,
                            "deprecationReason": null
                        },
                        {
                            "name": "possibleTypes",
                            "args": [],
                            "type": {
                                "kind": "LIST",
                                "name": null,
                                "ofType": {
                                    "kind": "NON_NULL",
                                    "name": null,
                                    "ofType": {
                                        "kind": "OBJECT",
                                        "name": "__Type",
                                        "ofType": null
                                    }
                                }
                            },
                            "isDeprecated": false,
                            "deprecationReason": null
                        }
                    ],
                    "inputFields": null,
                    "interfaces": [],
                    "enumValues": null,
                    "possibleTypes": null
                },
                {
                    "kind": "ENUM",
                    "name": "__TypeKind",
                    "fields": null,
                    "inputFields": null,
                    "interfaces": null,
                    "enumValues": [
                        {
                            "name": "SCALAR",
                            "isDeprecated": false,
                            "deprecationReason": null
                        },
                        {
                            "name": "OBJECT",
                            "isDeprecated": false,
                            "deprecationReason": null
                        },
                        {
                            "name": "INTERFACE",
                            "isDeprecated": false,
                            "deprecationReason": null
                        },
                        {
                            "name": "UNION",
                            "isDeprecated": false,
                            "deprecationReason": null
                        },
                        {
                            "name": "ENUM",
                            "isDeprecated": false,
                            "deprecationReason": null
                        },
                        {
                            "name": "INPUT_OBJECT",
                            "isDeprecated": false,
                            "deprecationReason": null
                        },
                        {
                            "name": "LIST",
                            "isDeprecated": false,
                            "deprecationReason": null
                        },
                        {
                            "name": "NON_NULL",
                            "isDeprecated": false,
                            "deprecationReason": null
                        }
                    ],
                    "possibleTypes": null
                }
            ],
            "directives": [
                {
                    "name": "include",
                    "description": "Directs the executor to include this field or fragment only when the `if` argument is true.",
                    "locations": [
                        "FIELD",
                        "FRAGMENT_SPREAD",
                        "INLINE_FRAGMENT"
                    ],
                    "args": [
                        {
                            "name": "if",
                            "type": {
                                "kind": "NON_NULL",
                                "name": null,
                                "ofType": {
                                    "kind": "SCALAR",
                                    "name": "Boolean",
                                    "ofType": null
                                }
                            },
                            "defaultValue": null
                        }
                    ]
                },
                {
                    "name": "skip",
                    "description": "Directs the executor to skip this field or fragment when the `if` argument is true.",
                    "locations": [
                        "FIELD",
                        "FRAGMENT_SPREAD",
                        "INLINE_FRAGMENT"
                    ],
                    "args": [
                        {
                            "name": "if",
                            "type": {
                                "kind": "NON_NULL",
                                "name": null,
                                "ofType": {
                                    "kind": "SCALAR",
                                    "name": "Boolean",
                                    "ofType": null
                                }
                            },
                            "defaultValue": null
                        }
                    ]
                }
            ]
        }
    }
}<|MERGE_RESOLUTION|>--- conflicted
+++ resolved
@@ -525,13 +525,15 @@
                     "possibleTypes": null
                 },
                 {
-<<<<<<< HEAD
                     "kind": "SCALAR",
                     "name": "Float",
                     "fields": null,
                     "inputFields": null,
                     "interfaces": null,
-=======
+                    "enumValues": null,
+                    "possibleTypes": null
+                },
+                {
                     "kind": "OBJECT",
                     "name": "FooConnection",
                     "fields": [
@@ -568,7 +570,6 @@
                     ],
                     "inputFields": null,
                     "interfaces": [],
->>>>>>> a5309732
                     "enumValues": null,
                     "possibleTypes": null
                 },
