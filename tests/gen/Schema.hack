/**
 * This file is generated. Do not modify it manually!
 *
 * To re-generate this file run vendor/bin/hacktest
 *
 *
<<<<<<< HEAD
 * @generated SignedSource<<c44a8d6c989d86c37c0202376f440627>>
=======
 * @generated SignedSource<<28ca3795298b957dd1a0452383e71935>>
>>>>>>> a5309732
 */
namespace Slack\GraphQL\Test\Generated;
use namespace Slack\GraphQL;
use namespace Slack\GraphQL\Types;
use namespace HH\Lib\{C, Dict};

final class Schema extends \Slack\GraphQL\BaseSchema {

  const dict<string, classname<Types\NamedType>> TYPES = dict[
    'AlphabetConnection' => AlphabetConnection::class,
    'AnotherObjectShape' => AnotherObjectShape::class,
    'Baz' => Baz::class,
    'Boolean' => Types\BooleanType::class,
    'Bot' => Bot::class,
    'Concrete' => Concrete::class,
    'CreateTeamInput' => CreateTeamInput::class,
    'CreateUserInput' => CreateUserInput::class,
    'ErrorTestObj' => ErrorTestObj::class,
    'FavoriteColor' => FavoriteColor::class,
<<<<<<< HEAD
    'Float' => Types\FloatType::class,
=======
    'FooConnection' => FooConnection::class,
>>>>>>> a5309732
    'FooInterface' => FooInterface::class,
    'FooObject' => FooObject::class,
    'FooObjectEdge' => FooObjectEdge::class,
    'Human' => Human::class,
    'IIntrospectionInterfaceA' => IIntrospectionInterfaceA::class,
    'IIntrospectionInterfaceB' => IIntrospectionInterfaceB::class,
    'IIntrospectionInterfaceC' => IIntrospectionInterfaceC::class,
    'ImplementInterfaceA' => ImplementInterfaceA::class,
    'ImplementInterfaceB' => ImplementInterfaceB::class,
    'ImplementInterfaceC' => ImplementInterfaceC::class,
    'Int' => Types\IntType::class,
    'InterfaceA' => InterfaceA::class,
    'InterfaceB' => InterfaceB::class,
    'IntrospectionEnum' => IntrospectionEnum::class,
    'IntrospectionNestedInput' => IntrospectionNestedInput::class,
    'IntrospectionRootInput' => IntrospectionRootInput::class,
    'IntrospectionTestObject' => IntrospectionTestObject::class,
    'Mutation' => Mutation::class,
    'NestedOutputShape' => NestedOutputShape::class,
    'ObjectShape' => ObjectShape::class,
    'OutputShape' => OutputShape::class,
    'OutputTypeTestObj' => OutputTypeTestObj::class,
    'PageInfo' => PageInfo::class,
    'Query' => Query::class,
    'String' => Types\StringType::class,
    'StringTypeEdge' => StringTypeEdge::class,
    'Team' => Team::class,
    'User' => User::class,
    'UserConnection' => UserConnection::class,
    'UserEdge' => UserEdge::class,
    '__Directive' => __Directive::class,
    '__EnumValue' => __EnumValue::class,
    '__Field' => __Field::class,
    '__InputValue' => __InputValue::class,
    '__Schema' => __Schema::class,
    '__Type' => __Type::class,
    '__TypeKind' => __TypeKind::class,
  ];
  const classname<\Slack\GraphQL\Types\ObjectType> QUERY_TYPE = Query::class;
  const classname<\Slack\GraphQL\Types\ObjectType> MUTATION_TYPE = Mutation::class;

  public async function resolveQuery(
    \Graphpinator\Parser\Operation\Operation $operation,
    \Slack\GraphQL\ExecutionContext $context,
  ): Awaitable<GraphQL\ValidFieldResult<?dict<string, mixed>>> {
    return await Query::nullableOutput()->resolveAsync(new GraphQL\Root(), vec[$operation], $context);
  }

  public async function resolveMutation(
    \Graphpinator\Parser\Operation\Operation $operation,
    \Slack\GraphQL\ExecutionContext $context,
  ): Awaitable<GraphQL\ValidFieldResult<?dict<string, mixed>>> {
    return await Mutation::nullableOutput()->resolveAsync(new GraphQL\Root(), vec[$operation], $context);
  }
}<|MERGE_RESOLUTION|>--- conflicted
+++ resolved
@@ -4,11 +4,7 @@
  * To re-generate this file run vendor/bin/hacktest
  *
  *
-<<<<<<< HEAD
- * @generated SignedSource<<c44a8d6c989d86c37c0202376f440627>>
-=======
- * @generated SignedSource<<28ca3795298b957dd1a0452383e71935>>
->>>>>>> a5309732
+ * @generated SignedSource<<957f11aa25d3f2f93bb17e881ac469b7>>
  */
 namespace Slack\GraphQL\Test\Generated;
 use namespace Slack\GraphQL;
@@ -28,11 +24,8 @@
     'CreateUserInput' => CreateUserInput::class,
     'ErrorTestObj' => ErrorTestObj::class,
     'FavoriteColor' => FavoriteColor::class,
-<<<<<<< HEAD
     'Float' => Types\FloatType::class,
-=======
     'FooConnection' => FooConnection::class,
->>>>>>> a5309732
     'FooInterface' => FooInterface::class,
     'FooObject' => FooObject::class,
     'FooObjectEdge' => FooObjectEdge::class,
