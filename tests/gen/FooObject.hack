--- conflicted
+++ resolved
@@ -4,11 +4,7 @@
  * To re-generate this file run vendor/bin/hacktest
  *
  *
-<<<<<<< HEAD
- * @generated SignedSource<<acb91961ac1a6972c2eaebe1b9baba67>>
-=======
- * @generated SignedSource<<c985a69e69b4b26408709e41c2f0d2c5>>
->>>>>>> a5309732
+ * @generated SignedSource<<fbf0199474a4b1b215782082ae1c2256>>
  */
 namespace Slack\GraphQL\Test\Generated;
 use namespace Slack\GraphQL;
@@ -36,6 +32,7 @@
           Types\StringType::nullableOutput(),
           dict[],
           async ($parent, $args, $vars) ==> $parent->getValue(),
+          vec[],
         );
       default:
         return null;
