--- conflicted
+++ resolved
@@ -47,7 +47,6 @@
     ];
 }
 
-<<<<<<< HEAD
 <<GraphQL\GQLInterface('User', 'User')>>
 interface User {
     <<GraphQL\Field('id', 'ID of the user')>>
@@ -58,21 +57,18 @@
 
     <<GraphQL\Field('team', 'Team the user belongs to')>>
     public function getTeam(): Awaitable<\Team>;
+
+    <<GraphQL\Field('is_active', 'Whether the user is active')>>
+    public function isActive(): bool;
 }
 
-// TODO: Should we rename this to `User` and annotate it with GraphQL\GQLInterface directly?
 abstract class BaseUser implements User {
-    public function __construct(private shape('id' => int, 'name' => string, 'team_id' => int) $data) {}
-=======
-<<GraphQL\Object('User', 'User')>>
-final class User {
     public function __construct(private shape(
         'id' => int,
         'name' => string,
         'team_id' => int,
         'is_active' => bool
     ) $data) {}
->>>>>>> 7b8c1804
 
     public function getId(): int {
         return $this->data['id'];
@@ -86,7 +82,6 @@
         return getTeams()[$this->data['team_id']];
     }
 
-    <<GraphQL\Field('is_active', 'Whether the user is active')>>
     public function isActive(): bool {
         return $this->data['is_active'];
     }
@@ -136,30 +131,22 @@
 abstract final class UserQueryAttributes {
     <<GraphQL\QueryRootField('viewer', 'Authenticated viewer')>>
     public static async function getViewer(): Awaitable<\User> {
-<<<<<<< HEAD
-        return new \Human(shape('id' => 1, 'name' => 'Test User', 'team_id' => 1));
-=======
-        return new \User(shape('id' => 1, 'name' => 'Test User', 'team_id' => 1, 'is_active' => true));
->>>>>>> 7b8c1804
+        return new \Human(shape('id' => 1, 'name' => 'Test User', 'team_id' => 1, 'is_active' => true));
     }
 
     <<GraphQL\QueryRootField('user', 'Fetch a user by ID')>>
     public static async function getUser(int $id): Awaitable<\User> {
-<<<<<<< HEAD
-        return new \Human(shape('id' => $id, 'name' => 'User '.$id, 'team_id' => 1));
+        return new \Human(shape('id' => $id, 'name' => 'User '.$id, 'team_id' => 1, 'is_active' => true));
     }
 
-    <<GraphQL\QueryRootField('human', 'Fetch a human by ID')>>
+    <<GraphQL\QueryRootField('human', 'Fetch a user by ID')>>
     public static async function getHuman(int $id): Awaitable<\Human> {
-        return new \Human(shape('id' => $id, 'name' => 'User '.$id, 'team_id' => 1));
+        return new \Human(shape('id' => $id, 'name' => 'User '.$id, 'team_id' => 1, 'is_active' => true));
     }
 
     <<GraphQL\QueryRootField('bot', 'Fetch a bot by ID')>>
     public static async function getBot(int $id): Awaitable<\Bot> {
-        return new \Bot(shape('id' => $id, 'name' => 'User '.$id, 'team_id' => 1));
-=======
-        return new \User(shape('id' => $id, 'name' => 'User '.$id, 'team_id' => 1, 'is_active' => true));
->>>>>>> 7b8c1804
+        return new \Bot(shape('id' => $id, 'name' => 'User '.$id, 'team_id' => 1, 'is_active' => true));
     }
 
     <<GraphQL\QueryRootField('nested_list_sum', 'Test for nested list arguments')>>
