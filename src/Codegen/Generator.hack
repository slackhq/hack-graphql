


namespace Slack\GraphQL\Codegen;

use namespace Slack\GraphQL\Types;
use namespace Facebook\DefinitionFinder;
use namespace HH\Lib\{Str, Vec, C, Dict, Keyset};
use type Facebook\HackCodegen\{
    CodegenFile,
    CodegenFileType,
    CodegenClass,
    CodegenGeneratedFrom,
    CodegenMethod,
    HackBuilder,
    HackCodegenFactory,
    HackCodegenConfig,
    IHackCodegenConfig,
    HackBuilderValues,
};

function hb(HackCodegenFactory $cg): HackBuilder {
    return new HackBuilder($cg->getConfig());
}

final class Generator {
    private HackCodegenFactory $cg;
    private bool $has_mutations = false;

    const type TGeneratorConfig = shape(
        'output_directory' => string,
        'namespace' => string,
        ?'codegen_config' => IHackCodegenConfig,
        ?'custom_directives' => shape(
            ?'fields' => keyset<classname<\Slack\GraphQL\FieldDirective>>,
            ?'objects' => keyset<classname<\Slack\GraphQL\ObjectDirective>>,
        ),
    );

    private function __construct(private MultiParser $parser, private self::TGeneratorConfig $config) {
        $this->cg = new HackCodegenFactory($config['codegen_config'] ?? new HackCodegenConfig());
    }

    private static async function init(
        DefinitionFinder\BaseParser $parser,
        self::TGeneratorConfig $config,
    ): Awaitable<Generator> {
        $parsers = vec[$parser];
        $parsers[] = await DefinitionFinder\TreeParser::fromPathAsync(__DIR__.'/../Introspection');
        $parsers[] = await DefinitionFinder\FileParser::fromFileAsync(__DIR__.'/../Pagination/PageInfo.hack');
        return new Generator(new MultiParser($parsers), $config);
    }

    public static async function forPath(string $path, self::TGeneratorConfig $config): Awaitable<void> {
        $defs = await DefinitionFinder\TreeParser::fromPathAsync($path);
        $gen = await Generator::init($defs, $config);
        await $gen->generate();
    }

    public static async function forFile(string $filename, self::TGeneratorConfig $config): Awaitable<void> {
        $defs = await DefinitionFinder\FileParser::fromFileAsync($filename);
        $gen = await Generator::init($defs, $config);
        await $gen->generate();
    }

    public async function generate(): Awaitable<void> {
        $objects = await $this->collectObjects();

        self::removeDirectory($this->config['output_directory']);
        \mkdir($this->config['output_directory']);

        $types = BUILTIN_TYPES;

        foreach ($objects as $object) {
            $class = $object->build($this->cg);
            $this->generateFile($class);
            if ($object is TypeBuilder<_>) {
                $types = self::add($types, $object->getGraphQLType(), $class->getName());
            }
        }

        $this->generateFile($this->generateSchemaType($this->cg, $types));
    }

    private static function removeDirectory(string $directory): void {
        $handles = new \RecursiveIteratorIterator(
            new \RecursiveDirectoryIterator($directory, \RecursiveDirectoryIterator::SKIP_DOTS),
            \RecursiveIteratorIterator::CHILD_FIRST,
        );

        foreach ($handles as $handle) {
            if ($handle->isDir()) {
                \rmdir($handle->getRealPath());
            } else {
                \unlink($handle->getRealPath());
            }
        }

        \rmdir($directory);
    }

    private function generateFile(CodegenClass $class): void {
        $this->cg
            ->codegenFile($this->config['output_directory'].'/'.$class->getName().'.hack')
            ->setDoClobber(true)
            ->setGeneratedFrom($this->cg->codegenGeneratedFromScript('vendor/bin/hacktest'))
            ->setFileType(CodegenFileType::DOT_HACK)
            ->setNamespace($this->config['namespace'])
            ->useNamespace('Slack\\GraphQL')
            ->useNamespace('Slack\\GraphQL\\Types')
            ->useNamespace('HH\\Lib\\{C, Dict}')
            ->addClass($class)
            ->save();
    }

    private static function add(dict<string, string> $dict, string $key, string $value): dict<string, string> {
        invariant(!C\contains_key($dict, $key), 'Conflicting entry for "%s": "%s" vs "%s"', $key, $dict[$key], $value);
        $dict[$key] = $value;
        return $dict;
    }

    private function generateSchemaType(HackCodegenFactory $cg, dict<string, string> $types): CodegenClass {
        $class = $cg->codegenClass('Schema')
            ->setIsFinal(true)
            ->setExtendsf('\%s', \Slack\GraphQL\BaseSchema::class)
            ->addConstant(
                $cg->codegenClassConstant('TYPES')
                    ->setType('dict<string, classname<Types\NamedType>>')
                    ->setValue(self::classnameDict($types), HackBuilderValues::literal()),
            );

        $class->addMethod(
            $this->generateSchemaResolveOperationMethod($cg, \Graphpinator\Tokenizer\OperationType::QUERY),
        );

        $query_type = $types['Query'];
        $query_type_const = $cg->codegenClassConstant('QUERY_TYPE')
            ->setTypef('classname<\%s>', \Slack\GraphQL\Types\ObjectType::class)
            ->setValue('Query::class', HackBuilderValues::literal());

        $class->addConstant($query_type_const);

        $mutation_type = $types['Mutation'] ?? null;
        if ($mutation_type is nonnull) {
            $mutation_type_const = $cg->codegenClassConstant('MUTATION_TYPE')
                ->setTypef('classname<\%s>', \Slack\GraphQL\Types\ObjectType::class)
                ->setValue(('Mutation::class'), HackBuilderValues::literal());

            $class->addConstant($mutation_type_const)
                ->addMethod(
                    $this->generateSchemaResolveOperationMethod($cg, \Graphpinator\Tokenizer\OperationType::MUTATION),
                );
        }

        return $class;
    }

    private static function classnameDict(dict<string, string> $dict): string {
        $lines = vec['dict['];
        foreach (Dict\sort_by_key($dict) as $key => $value) {
            $lines[] = Str\format(
                "  %s => %s::class,",
                \var_export($key, true),
                Str\strip_prefix($value, 'Slack\\GraphQL\\'),
            );
        }
        $lines[] = ']';
        return Str\join($lines, "\n");
    }

    private function generateSchemaResolveOperationMethod(
        HackCodegenFactory $cg,
        \Graphpinator\Tokenizer\OperationType $operation_type,
    ): CodegenMethod {
        switch ($operation_type) {
            case \Graphpinator\Tokenizer\OperationType::QUERY:
                $method_name = 'resolveQuery';
                $root_type = 'Query::nullableOutput()';
                break;
            case \Graphpinator\Tokenizer\OperationType::MUTATION:
                $method_name = 'resolveMutation';
                $root_type = 'Mutation::nullableOutput()';
                break;
            case \Graphpinator\Tokenizer\OperationType::SUBSCRIPTION:
                invariant(false, 'TODO: support subscription');
        }

        $resolve_method = $cg->codegenMethod($method_name)
            ->setPublic()
            ->setIsAsync(true)
            ->setReturnType('Awaitable<GraphQL\\ValidFieldResult<?dict<string, mixed>>>')
            ->addParameterf('\%s $operation', \Graphpinator\Parser\Operation\Operation::class)
            ->addParameterf('\%s $context', \Slack\GraphQL\ExecutionContext::class);

        $hb = hb($cg)->addReturnf('await %s->resolveAsync(new GraphQL\\Root(), vec[$operation], $context)', $root_type);

        $resolve_method->setBody($hb->getCode());

        return $resolve_method;
    }

    private async function collectObjects(): Awaitable<vec<ITypeBuilder>> {
        $objects = vec[];
        $query_fields = dict[
            '__schema' => FieldBuilder::introspectSchemaField(),
            '__type' => FieldBuilder::introspectTypeField(),
        ];
        $mutation_fields = dict[];

        $classish_objects = $this->parser->getClassishObjects();

        $hack_class_to_graphql_interface = dict[];
        $hack_class_to_graphql_object = dict[];
        foreach ($classish_objects as $class) {
            if (!C\is_empty($class->getAttributes())) {
                $rc = new \ReflectionClass($class->getName());
                $graphql_object = $rc->getAttributeClass(\Slack\GraphQL\ObjectType::class);
                if ($graphql_object is nonnull) {
                    $hack_class_to_graphql_object[$rc->getName()] = $graphql_object->getType();
                }

                $graphql_interface = $rc->getAttributeClass(\Slack\GraphQL\InterfaceType::class);
                if ($graphql_interface is nonnull) {
                    $hack_class_to_graphql_interface[$rc->getName()] = $graphql_interface->getType();
                }
            }
        }
        $hack_class_to_graphql_object = Dict\sort_by_key($hack_class_to_graphql_object);
        $hack_class_to_graphql_interface = Dict\sort_by_key($hack_class_to_graphql_interface);

        $directive_finder = new DirectivesFinder(
            $this->config['custom_directives'] ?? shape(),
            $hack_class_to_graphql_interface,
        );

        $field_resolver = new FieldResolver($classish_objects, $directive_finder);
        $class_fields = $field_resolver->resolveFields();

        $input_types = $this->parser->getTypes();
        foreach ($input_types as $type) {
            $rt = new \ReflectionTypeAlias($type->getName());
            $graphql_input = $rt->getAttributeClass(\Slack\GraphQL\InputObjectType::class);
            if ($graphql_input is nonnull) {
                $objects[] = new InputObjectBuilder($graphql_input, $rt);
            }

            $graphql_output = $rt->getAttributeClass(\Slack\GraphQL\ObjectType::class);
            if ($graphql_output is nonnull) {
                $objects[] = ObjectBuilder::fromTypeAlias($graphql_output, $rt);
            }
        }

        foreach ($classish_objects as $class) {
<<<<<<< HEAD
            if (Str\ends_with($class->getName(), 'Connection')) {
                // TODO: Assert that any class which subclasses Connection<T> has a name ending in `Connection`.
                $objects = Vec\concat($objects, $this->getConnectionObjects($class, $directive_finder));
=======
            if (\is_subclass_of($class->getName(), \Slack\GraphQL\Pagination\Connection::class)) {
                invariant(
                    Str\ends_with($class->getName(), 'Connection'),
                    "All connection types must have names ending with `Connection`. `%s` does not.",
                    $class->getName(),
                );
                $objects = Vec\concat($objects, $this->getConnectionObjects($class));
>>>>>>> a5309732
            } elseif (!C\is_empty($class->getAttributes())) {
                $rc = new \ReflectionClass($class->getName());
                $fields = $class_fields[$class->getName()];
                $graphql_interface = $rc->getAttributeClass(\Slack\GraphQL\InterfaceType::class);
                $graphql_object = $rc->getAttributeClass(\Slack\GraphQL\ObjectType::class);
                invariant(
                    $graphql_interface is null || $graphql_object is null,
                    'The same class (%s) cannot be both a GraphQL interface and a GraphQL object type.',
                    $rc->getName(),
                );
                if ($graphql_interface is nonnull) {
                    $objects[] = new InterfaceBuilder(
                        $graphql_interface,
                        $rc->getName(),
                        $fields,
                        $directive_finder->findDirectivesForObject($rc),
                        $hack_class_to_graphql_object,
                    );
                } else if ($graphql_object is nonnull) {
                    $objects[] = new ObjectBuilder(
                        $graphql_object,
                        $rc->getName(),
                        $fields,
                        $directive_finder->findDirectivesForObject($rc),
                        $hack_class_to_graphql_interface,
                    );
                }
            }

            foreach ($class->getMethods() as $method) {
                // TODO: right now these need to be static, not sure how we
                // would do it otherwise. Should validate that here.
                if (C\is_empty($method->getAttributes())) continue;

                $method_name = $method->getName();
                $rm = new \ReflectionMethod($class->getName(), $method_name);
                $query_root_field = $rm->getAttributeClass(\Slack\GraphQL\QueryRootField::class);
                if ($query_root_field is nonnull) {
                    $query_fields[$query_root_field->getName()] = FieldBuilder::forRootField($query_root_field, $rm);
                    continue;
                }

                // TODO: maybe throw an error if a field is tagged with both query + mutation field?
                $mutation_root_field = $rm->getAttributeClass(\Slack\GraphQL\MutationRootField::class);
                if ($mutation_root_field is nonnull) {
                    $this->has_mutations = true;

                    $mutation_fields[$mutation_root_field->getName()] = FieldBuilder::forRootField(
                        $mutation_root_field,
                        $rm,
                    );
                }
            }
        }

        $enums = $this->parser->getEnums();
        foreach ($enums as $enum) {
            $rc = new \ReflectionClass($enum->getName());
            $enum_type = $rc->getAttributeClass(\Slack\GraphQL\EnumType::class);
            if ($enum_type is null) continue;
            $objects[] = new EnumBuilder($enum_type, $enum->getName());
        }

        $objects[] = new ObjectBuilder(
            new \Slack\GraphQL\ObjectType('Query', 'Query'),
            'Slack\\GraphQL\\Root',
            vec(Dict\sort_by_key($query_fields)),
            dict[],
            $hack_class_to_graphql_interface,
        );

        if (!C\is_empty($mutation_fields)) {
            $objects[] = new ObjectBuilder(
                new \Slack\GraphQL\ObjectType('Mutation', 'Mutation'),
                'Slack\\GraphQL\\Root',
                vec(Dict\sort_by_key($mutation_fields)),
                dict[],
                $hack_class_to_graphql_interface,
            );
        }

        return Vec\sort_by($objects, $object ==> $object->getGraphQLType());
    }

    private function getConnectionObjects(
        DefinitionFinder\ScannedClassish $class,
        DirectivesFinder $df,
    ): vec<ObjectBuilder> {
        $rc = new \ReflectionClass($class->getName());
        $hack_type = $rc->getTypeConstants()
            |> C\find($$, $c ==> $c->getName() === 'TNode')?->getAssignedTypeText();
        invariant($hack_type is nonnull, '"%s" must declare a type constant "TNode"', $rc->getName());
        $type_info = get_node_type_info($hack_type);
        invariant(
            $type_info is nonnull,
            'Node type "%s" for "%s" must be a valid GraphQL output type. It may not be a list.',
            $hack_type,
            $rc->getName(),
        );
        return vec[
            ObjectBuilder::forConnection(
                $class->getName(),
                $type_info['gql_type'].'Edge',
                $df->findDirectivesForObject($rc),
            ),
            ObjectBuilder::forEdge($type_info['gql_type'], $type_info['hack_type'], $type_info['output_type']),
        ];
    }
}<|MERGE_RESOLUTION|>--- conflicted
+++ resolved
@@ -251,19 +251,13 @@
         }
 
         foreach ($classish_objects as $class) {
-<<<<<<< HEAD
-            if (Str\ends_with($class->getName(), 'Connection')) {
-                // TODO: Assert that any class which subclasses Connection<T> has a name ending in `Connection`.
-                $objects = Vec\concat($objects, $this->getConnectionObjects($class, $directive_finder));
-=======
             if (\is_subclass_of($class->getName(), \Slack\GraphQL\Pagination\Connection::class)) {
                 invariant(
                     Str\ends_with($class->getName(), 'Connection'),
                     "All connection types must have names ending with `Connection`. `%s` does not.",
                     $class->getName(),
                 );
-                $objects = Vec\concat($objects, $this->getConnectionObjects($class));
->>>>>>> a5309732
+                $objects = Vec\concat($objects, $this->getConnectionObjects($class, $directive_finder));
             } elseif (!C\is_empty($class->getAttributes())) {
                 $rc = new \ReflectionClass($class->getName());
                 $fields = $class_fields[$class->getName()];
