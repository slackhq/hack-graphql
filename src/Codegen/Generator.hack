namespace Slack\GraphQL\Codegen;

use namespace Slack\GraphQL\Types;
use namespace Facebook\HHAST;
use namespace HH\Lib\{Str, Vec, C};
use type Facebook\HackCodegen\{
    CodegenFile,
    CodegenFileType,
    CodegenClass,
    CodegenGeneratedFrom,
    CodegenMethod,
    HackBuilder,
    HackCodegenFactory,
    HackCodegenConfig,
    IHackCodegenConfig,
    HackBuilderValues,
};

function hb(HackCodegenFactory $cg): HackBuilder {
    return new HackBuilder($cg->getConfig());
}

interface GeneratableObjectType {
    public function generateObjectType(HackCodegenFactory $cg): CodegenClass;
}

abstract class BaseObject<T as Field> implements GeneratableObjectType {
    protected vec<T> $fields;

    abstract public function generateObjectType(HackCodegenFactory $cg): CodegenClass;
    abstract protected function getResolveFieldResolvedParentParameter(): string;

    protected function generateResolveField(HackCodegenFactory $cg): CodegenMethod {
        $method = $cg->codegenMethod('resolveField')
            ->setIsAsync(true)
            ->setIsStatic(true)
            ->setPublic()
            ->setReturnType('Awaitable<mixed>')
            ->addParameter('string $field_name')
            ->addParameter($this->getResolveFieldResolvedParentParameter())
            ->addParameter($this->getResolveFieldArgumentsParameter())
            ->addParameter($this->getResolveFieldVariablesParameter());

        $hb = hb($cg);
        $hb->startSwitch('$field_name')
            ->addCaseBlocks(
                $this->fields,
                ($field, $hb) ==> {
                    $field->addResolveFieldCase($hb);
                },
            )
            ->addDefault()
            ->addLine("throw new \Exception('Unknown field: '.\$field_name);")
            ->endDefault()
            ->endSwitch();

        $method->setBody($hb->getCode());

        return $method;
    }

    private function getResolveFieldArgumentsParameter(): string {
        $var_name = C\any($this->fields, $field ==> $field->hasArguments()) ? '$args' : '$_args';
        return Str\format('dict<string, \Graphpinator\Parser\Value\ArgumentValue> %s', $var_name);
    }

    private function getResolveFieldVariablesParameter(): string {
        $var_name = C\any($this->fields, $field ==> $field->hasArguments()) ? '$vars' : '$_vars';
        return Str\format('\Slack\GraphQL\__Private\Variables %s', $var_name);
    }

    protected function generateResolveType(HackCodegenFactory $cg): CodegenMethod {
        $method = $cg->codegenMethod('resolveType')
            ->setIsStatic(true)
            ->setPublic()
            ->setReturnTypef('\%s', \Slack\GraphQL\Types\BaseType::class)
            ->addParameter('string $field_name');

        $hb = hb($cg);
        $hb->startSwitch('$field_name')
            ->addCaseBlocks(
                $this->fields,
                ($field, $hb) ==> {
                    $field->addResolveTypeCase($hb);
                },
            )
            ->addDefault()
            ->addLine("throw new \Exception('Unknown field: '.\$field_name);")
            ->endDefault()
            ->endSwitch();

        $method->setBody($hb->getCode());

        return $method;
    }
}

class Query extends BaseObject<QueryField> {
    public function __construct(protected vec<QueryField> $fields) {}

    public function generateObjectType(HackCodegenFactory $cg): CodegenClass {
        $class = $cg->codegenClass('Query');

        $hack_type_constant =
            $cg->codegenClassConstant('THackType')->setType('type')->setValue(null, HackBuilderValues::export());

        $class->addConstant($hack_type_constant);
        $class->addConstant($cg->codegenClassConstant('NAME')->setValue('Query', HackBuilderValues::export()));

        $class
            ->addMethod($this->generateResolveField($cg))
            ->addMethod($this->generateResolveType($cg));

        return $class;
    }

    protected function getResolveFieldResolvedParentParameter(): string {
        return 'self::THackType $_';
    }
}

<<<<<<< HEAD
abstract class CompositeType<T as \Slack\GraphQL\__Private\CompositeType> extends BaseObject<Field> {
=======
class Mutation extends BaseObject<MutationField> {
    public function __construct(protected vec<MutationField> $fields) {}

    public function generateObjectType(HackCodegenFactory $cg): CodegenClass {
        $class = $cg->codegenClass('Mutation');

        $hack_type_constant =
            $cg->codegenClassConstant('THackType')->setType('type')->setValue(null, HackBuilderValues::export());

        $class->addConstant($hack_type_constant);
        $class->addConstant($cg->codegenClassConstant('NAME')->setValue('Mutation', HackBuilderValues::export()));

        $class
            ->addMethod($this->generateResolveField($cg))
            ->addMethod($this->generateResolveType($cg));

        return $class;
    }

    protected function getResolveFieldResolvedParentParameter(): string {
        return 'self::THackType $_';
    }
}

class Object extends BaseObject<Field> {
>>>>>>> e108f56e
    public function __construct(
        private HHAST\ClassishDeclaration $class_decl,
        private T $composite_type,
        private \ReflectionClass $reflection_class,
        protected vec<Field> $fields,
    ) {}

    public function getFields(): vec<Field> {
        return $this->fields;
    }

    public function generateObjectType(HackCodegenFactory $cg): CodegenClass {
        $class = $cg->codegenClass($this->composite_type->getType());

        $hack_type_constant = $cg->codegenClassConstant('THackType')
            ->setType('type')
            ->setValue('\\'.$this->class_decl->getName()->getText(), HackBuilderValues::literal());

        $class->addConstant($hack_type_constant);
        $class->addConstant(
            $cg->codegenClassConstant('NAME')->setValue($this->composite_type->getType(), HackBuilderValues::export())
        );

        $class
            ->addMethod($this->generateResolveField($cg))
            ->addMethod($this->generateResolveType($cg));

        return $class;
    }

    protected function getResolveFieldResolvedParentParameter(): string {
        return 'self::THackType $resolved_parent';
    }
}

class GQLInterface extends CompositeType<\Slack\GraphQL\InterfaceType> {}

class Object extends CompositeType<\Slack\GraphQL\ObjectType> {}

class Field {
    public function __construct(
        protected HHAST\ClassishDeclaration $class_decl,
        protected HHAST\MethodishDeclaration $method_decl,
        protected \ReflectionMethod $reflection_method,
        protected \Slack\GraphQL\Field $graphql_field,
    ) {}

    public function addResolveFieldCase(HackBuilder $hb): void {
        $hb->addCase($this->graphql_field->getName(), HackBuilderValues::export());

        $return_prefix = '';
        if ($this->reflection_method->getReturnTypeText() |> Str\starts_with($$, 'HH\Awaitable')) {
            $return_prefix = 'await ';
        }

        $hb->returnCasef(
            '%s$resolved_parent->%s(%s)',
            $return_prefix,
            $this->method_decl->getFunctionDeclHeader()->getName()->getText(),
            $this->getArgumentInvocationString(),
        );
    }

    public function addResolveTypeCase(HackBuilder $hb): void {
        $graphql_type = $this->getGraphQLType();
        $hb
            ->addCase($this->graphql_field->getName(), HackBuilderValues::export())
            ->returnCasef('%s::nullable()', $graphql_type);
    }

    private function getGraphQLType(): string {
        // TODO: must be a better way to do this
        $simple_return_type = $this->method_decl
            ->getFunctionDeclHeader()
            ->getChildren()['type']->getDescendantsOfType(HHAST\SimpleTypeSpecifier::class)
            |> Vec\map($$, $node ==> $node->getCode())
            |> Vec\filter_nulls($$)
            |> Str\join($$, '')
            |> Str\trim($$);

        switch ($simple_return_type) {
            case 'string':
                return \Slack\GraphQL\Types\StringOutputType::class
                    |> Str\format('\%s', $$);
            case 'int':
                return \Slack\GraphQL\Types\IntOutputType::class
                    |> Str\format('\%s', $$);
            case 'bool':
                return \Slack\GraphQL\Types\BooleanOutputType::class
                    |> Str\format('\%s', $$);
            default:
                // TODO: this doesn't handle custom types, how do we make this
                // better?
                $rc = new \ReflectionClass($simple_return_type);
                $graphql_object = $rc->getAttributeClass(\Slack\GraphQL\ObjectType::class) ?? $rc->getAttributeClass(\Slack\GraphQL\InterfaceType::class);
                if ($graphql_object is null) {
                    throw new \Error(
                        'GraphQL\Field return types must be scalar or be classes annnotated with <<GraphQL\Object(...)>> or <<GraphQL\GQLInterface(...)>>',
                    );
                }

                return $graphql_object->getType();
        }
    }

    public function hasArguments(): bool {
        return $this->reflection_method->getNumberOfParameters() > 0;
    }

    protected function getArgumentInvocationString(): string {
        $invocations = vec[];
        foreach ($this->reflection_method->getParameters() as $index => $param) {
            $invocations[] = Str\format(
                '%s->coerceNode($args[%s]->getValue(), $vars)',
                self::hackTypeToInputTypeFactoryCall($param->getTypeText()),
                \var_export($param->getName(), true),
            );
        }

        return Str\join($invocations, ', ');
    }

    /**
     * Examples:
     *   int       -> IntInputType::nonNullable()
     *   ?int      -> IntInputType::nullable()
     *   ?vec<int> -> IntInputType::nonNullable()->nullableListOf()
     */
    private static function hackTypeToInputTypeFactoryCall(string $hack_type, bool $nullable = false): string {
        if (Str\starts_with($hack_type, '?')) {
            return self::hackTypeToInputTypeFactoryCall(Str\strip_prefix($hack_type, '?'), true);
        }
        if (Str\starts_with($hack_type, 'HH\vec<')) {
            return
                self::hackTypeToInputTypeFactoryCall(
                    Str\strip_prefix($hack_type, 'HH\vec<') |> Str\strip_suffix($$, '>'),
                ).
                ($nullable ? '->nullableListOf()' : '->nonNullableListOf()');
        }
        switch ($hack_type) {
            case 'HH\int':
                $class = Types\IntInputType::class;
                break;
            case 'HH\string':
                $class = Types\StringInputType::class;
                break;
            case 'HH\bool':
                $class = Types\BooleanInputType::class;
                break;
            default:
                invariant_violation('not yet implemented');
        }
        return
            Str\strip_prefix($class, 'Slack\\GraphQL\\').
            ($nullable ? '::nullable()' : '::nonNullable()');
    }
}

class QueryField extends Field {

    public function addResolveFieldCase(HackBuilder $hb): void {
        $hb->addCase($this->graphql_field->getName(), HackBuilderValues::export());

        $class_name = $this->class_decl->getName()->getText();

        $return_prefix = '';
        if ($this->reflection_method->getReturnTypeText() |> Str\starts_with($$, 'HH\Awaitable')) {
            $return_prefix = 'await ';
        }

        $hb->returnCasef(
            '%s\%s::%s(%s)',
            $return_prefix,
            $class_name,
            $this->method_decl->getFunctionDeclHeader()->getName()->getText(),
            $this->getArgumentInvocationString(),
        );
    }
}

class MutationField extends QueryField {}

final class Generator {
    private HackCodegenFactory $cg;
    private bool $has_mutations = false;

    public function __construct(private ?IHackCodegenConfig $hackCodegenConfig = null) {
        $this->cg = new HackCodegenFactory($hackCodegenConfig ?? new HackCodegenConfig());
    }

    public async function generate(string $from_path, string $to_path): Awaitable<CodegenFile> {
        $objects = await $this->collectObjects($from_path);

        $file = $this->cg
            ->codegenFile($to_path)
            ->setDoClobber(true)
            ->setGeneratedFrom($this->cg->codegenGeneratedFromScript())
            ->setFileType(CodegenFileType::DOT_HACK)
            ->useNamespace('Slack\\GraphQL\\Types')
            ->useNamespace('HH\\Lib\\Dict')
            ->addClass($this->generateSchemaType($this->cg));

        foreach ($objects as $object) {
            $class = $object->generateObjectType($this->cg)
                ->setIsFinal(true)
                ->setExtendsf('\%s', \Slack\GraphQL\Types\ObjectType::class);
            $file->addClass($class);
        }

        return $file;
    }

    private function generateSchemaType(HackCodegenFactory $cg): CodegenClass {
        $class = $cg->codegenClass('Schema')
            ->setIsAbstract(true)
            ->setIsFinal(true)
            ->setExtendsf('\%s', \Slack\GraphQL\BaseSchema::class);

        $class->addMethod(
            $this->generateSchemaResolveOperationMethod($cg, \Graphpinator\Tokenizer\OperationType::QUERY),
        );

        if ($this->has_mutations) {
            $class
                ->addMethod(
                    $this->generateSchemaResolveOperationMethod($cg, \Graphpinator\Tokenizer\OperationType::MUTATION),
                );

            $mutation_const = $cg->codegenClassConstant('SUPPORTS_MUTATIONS')
                ->setType('bool')
                ->setValue(true, HackBuilderValues::export());

            $class->addConstant($mutation_const);
        }

        return $class;
    }

    private function generateSchemaResolveOperationMethod(
        HackCodegenFactory $cg,
        \Graphpinator\Tokenizer\OperationType $operation_type,
    ): CodegenMethod {
        switch ($operation_type) {
            case \Graphpinator\Tokenizer\OperationType::QUERY:
                $method_name = 'resolveQuery';
                $variable_name = '$query';
                $variable_value = 'Query::nullable()';
                break;
            case \Graphpinator\Tokenizer\OperationType::MUTATION:
                $method_name = 'resolveMutation';
                $variable_name = '$mutation';
                $variable_value = 'Mutation::nullable()';
                break;
            case \Graphpinator\Tokenizer\OperationType::SUBSCRIPTION:
                invariant(false, 'TODO: support subscription');
        }

        $resolve_method = $cg->codegenMethod($method_name)
            ->setPublic()
            ->setIsStatic(true)
            ->setIsAsync(true)
            ->setReturnType('Awaitable<mixed>')
            ->addParameterf('\%s $operation', \Graphpinator\Parser\Operation\Operation::class)
            ->addParameterf('\%s $variables', \Slack\GraphQL\__Private\Variables::class);

        $hb = hb($cg)
            ->addAssignment($variable_name, $variable_value, HackBuilderValues::literal())
            ->ensureEmptyLine()
            ->addAssignment('$data', 'dict[]', HackBuilderValues::literal())
            ->startForeachLoop('$operation->getFields()->getFields()', null, '$field') // TODO: ->getFragments()
            ->addLinef('$data[$field->getName()] = self::resolveField($field, %s, null, $variables);', $variable_name)
            ->endForeachLoop()
            ->ensureEmptyLine()
            ->addReturn('await Dict\from_async($data)', HackBuilderValues::literal());

        $resolve_method->setBody($hb->getCode());

        return $resolve_method;
    }

    private async function collectObjects<T as Field>(string $from_path): Awaitable<vec<GeneratableObjectType>> {
        $script = await HHAST\from_file_async(HHAST\File::fromPath($from_path));

        $interfaces = dict[];
        $objects = vec[];
        $query_fields = vec[];
        $mutation_fields = vec[];
        foreach ($script->getDescendantsOfType(HHAST\ClassishDeclaration::class) as $class_decl) {
            if ($class_decl->hasAttribute()) {
                $rc = new \ReflectionClass($class_decl->getName()->getText());

                $graphql_interface = $rc->getAttributeClass(\Slack\GraphQL\InterfaceType::class);
                if ($graphql_interface is nonnull) {
                    $fields = $this->collectObjectFields($class_decl);
                    $object = new GQLInterface($class_decl, $graphql_interface, $rc, $fields);
                    $interfaces[$class_decl->getName()->getText()] = $object;
                    $objects[] = $object;
                }

                $graphql_object = $rc->getAttributeClass(\Slack\GraphQL\ObjectType::class);
                if ($graphql_object is nonnull) {
                    $fields = vec[];

                    // Add interface fields.
                    // This feels a bit hacky - is there a better way?
                    foreach ($rc->getInterfaceNames() as $interface_name) {
                        $interface = $interfaces[$interface_name];
                        $fields = Vec\concat($fields, $interface->getFields());
                    }

                    $fields = Vec\concat($fields, $this->collectObjectFields($class_decl));

                    $objects[] = new Object($class_decl, $graphql_object, $rc, $fields);
                }
            }

            foreach ($class_decl->getDescendantsOfType(HHAST\MethodishDeclaration::class) as $method_decl) {
                // TODO: right now these need to be static, not sure how we
                // would do it otherwise. Should validate that here.
                if (!$method_decl->hasAttribute()) continue;

                $method_name = $method_decl->getFunctionDeclHeader()->getName()->getText();
                $rm = new \ReflectionMethod($class_decl->getName()->getText(), $method_name);
                $query_root_field = $rm->getAttributeClass(\Slack\GraphQL\QueryRootField::class);
                if ($query_root_field is nonnull) {
                    $query_fields[] = new QueryField($class_decl, $method_decl, $rm, $query_root_field);
                    continue;
                }

                // TODO: maybe throw an error if a field is tagged with both query + mutation field?
                $mutation_root_field = $rm->getAttributeClass(\Slack\GraphQL\MutationRootField::class);
                if ($mutation_root_field is nonnull) {
                    $this->has_mutations = true;

                    $mutation_fields[] = new MutationField($class_decl, $method_decl, $rm, $mutation_root_field);
                }
            }
        }

        // TODO: throw an error if no query fields?

        if (!C\is_empty($query_fields)) {
            $top_level_objects = vec[new Query($query_fields)];

            if (!C\is_empty($mutation_fields)) {
                $top_level_objects[] = new Mutation($mutation_fields);
            }

            $objects = Vec\concat($top_level_objects, $objects);
        }

        return $objects;
    }

    private function collectObjectFields(HHAST\ClassishDeclaration $class_decl): vec<Field> {
        $fields = vec[];
        foreach ($class_decl->getDescendantsOfType(HHAST\MethodishDeclaration::class) as $method_decl) {
            if (!$method_decl->hasAttribute()) continue;

            $method_name = $method_decl->getFunctionDeclHeader()->getName()->getText();
            $rm = new \ReflectionMethod($class_decl->getName()->getText(), $method_name);
            $graphql_field = $rm->getAttributeClass(\Slack\GraphQL\Field::class);
            if ($graphql_field is null) continue;

            $fields[] = new Field($class_decl, $method_decl, $rm, $graphql_field);
        }
        return $fields;
    }
}<|MERGE_RESOLUTION|>--- conflicted
+++ resolved
@@ -119,9 +119,6 @@
     }
 }
 
-<<<<<<< HEAD
-abstract class CompositeType<T as \Slack\GraphQL\__Private\CompositeType> extends BaseObject<Field> {
-=======
 class Mutation extends BaseObject<MutationField> {
     public function __construct(protected vec<MutationField> $fields) {}
 
@@ -146,8 +143,7 @@
     }
 }
 
-class Object extends BaseObject<Field> {
->>>>>>> e108f56e
+abstract class CompositeType<T as \Slack\GraphQL\__Private\CompositeType> extends BaseObject<Field> {
     public function __construct(
         private HHAST\ClassishDeclaration $class_decl,
         private T $composite_type,
