--- conflicted
+++ resolved
@@ -64,21 +64,17 @@
         );
     }
 
-<<<<<<< HEAD
     public static function forConnection(
         string $name,
         string $edge_name,
         dict<string, vec<string>> $directives,
     ): ObjectBuilder {
-=======
-    public static function forConnection(string $name, string $edge_name): ObjectBuilder {
         // Remove namespace to generate a sane GQL name
         // This means that connections in different namespaces can collide with each other;
         // we could eventually fix that by merging the namespace and GQL name when
         // generating the connection but doesn't seem worth it currently.
         $gql_name = Str\split($name, '\\')
             |> C\lastx($$);
->>>>>>> a5309732
         return new ObjectBuilder(
             new \Slack\GraphQL\ObjectType($gql_name, $gql_name), // TODO: Description
             $name, // hack type
